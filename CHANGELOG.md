--- conflicted
+++ resolved
@@ -40,11 +40,8 @@
 - Search by sku in products query - #5117 by @fowczarek
 - Send fulfillment update email - #5118 by @IKarbowiak
 - Add address query - #5148 by @kswiatek92
-<<<<<<< HEAD
 - Add `checkout_quantity_changed` webhook - #5042 by @derenio
-=======
 - Remove unnecessary manage_orders permission - #5142 by @kswiatek92
->>>>>>> 5b2e40a2
 
 ## 2.9.0
 
