# Changelog

All notable, unreleased changes to this project will be documented in this file. For the released changes, please visit the [Releases](https://github.com/mirumee/saleor/releases) page.

## [Unreleased]

- OpenTracing support - #5188 by @tomaszszymanski129
- Account confirmation email - #5126 by @tomaszszymanski129
- Relocate Checkout and CheckoutLine methods into separate module and update checkout related plugins to use them - #4980 by @krzysztofwolski
- Fix problem with free shipping voucher - #4942 by @IKarbowiak
- Add sub-categories to random data - #4949 by @IKarbowiak
- Deprecate `localized` field in Money type - #4952 by @IKarbowiak
- Fix for shipping api doesn't apply taxes - #4913 by @kswiatek92
- Query object translation with only manage_translation permission - #4914 by @fowczarek
- Add customer note to draft orders api - #4973 by @IKarbowiak
- Allow to delete category and leave products - #4970 by @IKarbowiak
- Remove thumbnail generation from migration - #3494 by @kswiatek92
- Rename 'shipping_date' field in fulfillment model to 'created' - #2433 by @kswiatek92
- Reduce number of queries for 'completeCheckout' mutation - #4989 by @IKarbowiak
- Now force pytest to ignore the environment variable containing the django settings module - #4992 by @NyanKiyoshi
- Extend JWT token payload with user information - #4987 by @salwator
- Optimize the queries for product list in the dashboard - #4995 by @IKarbowiak
- Drop dashboard 1.0 - #5000 by @IKarbowiak
- Fixed serialization error on weight fields when running `loaddata` and `dumpdb` - #5005 by @NyanKiyoshi
- Fixed JSON encoding error on Google Analytics reporting - #5004 by @NyanKiyoshi
- Create custom field to translation, use new translation types in translations query - #5007 by @fowczarek
- Take allocated stock in account in `StockAvailability` filter - #5019 by @simonbru
- Generate matching postal codes for US addresses - #5033 by @maarcingebala
- Update debug toolbar - #5032 by @IKarbowiak
- Allow staff member to receive notification about customers orders - #4993 by @kswiatek92
- JWT payload now contains user global id - #5039 by @salwator
- Made middleware path resolving lazy and refactored middleware names - #5041 by @NyanKiyoshi
- Generate slug in attribute value save - #5055 by @fowczarek
- Fix order status after order update - #5072 by @fowczarek
- Extend top-level connection resolvers with ability to sort results - #5018 by @fowczarek
- Drop storefront 1.0 - #5043 by @IKarbowiak
- Replace permissions strings with enums - #5038 by @kswiatek92
- Remove gateways forms and templates - #5075 by @IKarbowiak
- Add `Wishlist` models and GraphQL endpoints - #5021 by @derenio
- Remove deprecated code - #5107 by @IKarbowiak
- Fix voucher start date filtering - #5133 by @dominik-zeglen
- Search by sku in products query - #5117 by @fowczarek
- Send fulfillment update email - #5118 by @IKarbowiak
- Add address query - #5148 by @kswiatek92
- Add `checkout_quantity_changed` webhook - #5042 by @derenio
- Remove unnecessary manage_orders permission - #5142 by @kswiatek92
- Mutation to change user email - #5076 by @kswiatek92
- Add mypy checks - #5150 by @IKarbowiak
- Move extracting user or service_account from context to utils - #5152 by @kswiatek92
- Add deprecate description to order status/created arguments - #5076 by @kswiatek92
- Fix getting title field in page mutations #5160 by @maarcingebala
- Copy public and private metadata from the checkout to the order upon creation - #5165 by @dankolbman
- Add warehouses and stocks- #4986 by @szewczykmira
- Add permission groups - #5176 by @IKarbowiak
- Drop gettext occurrences - #5189 by @IKarbowiak
- Fix `product_created` webhook - #5187 by @dzkb
- Drop unused resolver `resolve_availability` - #5190 by @maarcingebala
- Fix permission for `checkoutCustomerAttach` mutation - #5192 by @maarcingebala
- Restrict access to user field - #5194 by @maarcingebala
- Unify permission for service account api client in test - #5197 by @fowczarek
- Allow sorting warehouses by name - #5211 by @dominik-zeglen
- Add anonymization to GraphQL's `webhookSamplePayload` endpoint - #5161 @derenio
<<<<<<< HEAD
- Add slug to Warehouse, Product, ProductType and update slug in models which already using it - #5196 by @IKarbowiak
=======
- Add mutation for assigning, unassigning shipping zones to warehouse - #5217 by @kswiatek92
>>>>>>> 9d46c62e

## 2.9.0

### API

- Add mutation to change customer's first name last name - #4489 by @fowczarek
- Add mutation to delete customer's account - #4494 by @fowczarek
- Add mutation to change customer's password - #4656 by @fowczarek
- Add ability to customize email sender address in emails sent by Saleor - #4820 by @NyanKiyoshi
- Add ability to filter attributes per global ID - #4640 by @NyanKiyoshi
- Add ability to search product types by value (through the name) - #4647 by @NyanKiyoshi
- Add queries and mutation for serving and saving the configuration of all plugins - #4576 by @korycins
- Add `redirectUrl` to staff and user create mutations - #4717 by @fowczarek
- Add error codes to mutations responses - #4676 by @Kwaidan00
- Add translations to countries in `shop` query - #4732 by @fowczarek
- Add support for sorting product by their attribute values through given attribute ID - #4740 by @NyanKiyoshi
- Add descriptions for queries and query arguments - #4758 by @maarcingebala
- Add support for Apollo Federation - #4825 by @salwator
- Add mutation to create multiple product variants at once - #4735 by @fowczarek
- Add default value to custom errors - #4797 by @fowczarek
- Extend `availablePaymentGateways` field with gateways' configuration data - #4774 by @salwator
- Change `AddressValidationRules` API - #4655 by @Kwaidan00
- Use search in a consistent way; add sort by product type name and publication status to `products` query. - #4715 by @fowczarek
- Unify `menuItemMove` mutation with other reordering mutations - #4734 by @NyanKiyoshi
- Don't create an order when the payment was unsuccessful - #4500 by @NyanKiyoshi
- Don't require shipping information in checkout for digital orders - #4573 by @NyanKiyoshi
- Drop `manage_users` permission from the `permissions` query - #4854 by @maarcingebala
- Deprecate `inCategory` and `inCollection` attributes filters in favor of `filter` argument - #4700 by @NyanKiyoshi & @khalibloo
- Remove `PaymentGatewayEnum` from the schema, as gateways now are dynamic plugins - #4756 by @salwator
- Require `manage_products` permission to query `costPrice` and `stockQuantity` fields - #4753 by @NyanKiyoshi
- Refactor account mutations - #4510, #4668 by @fowczarek
- Fix generating random avatars when updating staff accounts - #4521 by @maarcingebala
- Fix updating JSON menu representation in mutations - #4524 by @maarcingebala
- Fix setting variant's `priceOverride` and `costPrice` to `null` - #4754 by @NyanKiyoshi
- Fix fetching staff user without `manage_users` permission - #4835 by @fowczarek
- Ensure that a GraphQL query is a string - #4836 by @nix010
- Add ability to configure the password reset link - #4863 by @fowczarek

### Core

- Add enterprise-grade attributes management - #4351 by @dominik-zeglen and @NyanKiyoshix
- Add extensions manager - #4497 by @korycins
- Add service accounts - backend support - #4689 by @korycins
- Add support for webhooks - #4731 by @korycins
- Migrate the attributes mapping from HStore to many-to-many relation - #4663 by @NyanKiyoshi
- Create general abstraction for object metadata - #4447 by @salwator
- Add metadata to `Order` and `Fulfillment` models - #4513, #4866 by @szewczykmira
- Migrate the tax calculations to plugins - #4497 by @korycins
- Rewrite payment gateways using plugin architecture - #4669 by @salwator
- Rewrite Stripe integration to use PaymentIntents API - #4606 by @salwator
- Refactor password recovery system - #4617 by @fowczarek
- Add functionality to sort products by their "minimal variant price" - #4416 by @derenio
- Add voucher's "once per customer" feature - #4442 by @fowczarek
- Add validations for minimum password length in settings - #4735 by @fowczarek
- Add form to configure payments in the dashboard - #4807 by @szewczykmira
- Change `unique_together` in `AttributeValue` - #4805 by @fowczarek
- Change max length of SKU to 255 characters - #4811 by @lex111
- Distinguish `OrderLine` product name and variant name - #4702 by @fowczarek
- Fix updating order status after automatic fulfillment of digital products - #4709 by @korycins
- Fix error when updating or creating a sale with missing required values - #4778 by @NyanKiyoshi
- Fix error filtering pages by URL in the dashboard 1.0 - #4776 by @NyanKiyoshi
- Fix display of the products tax rate in the details page of dashboard 1.0 - #4780 by @NyanKiyoshi
- Fix adding the same product into a collection multiple times - #4518 by @NyanKiyoshi
- Fix crash when placing an order when a customer happens to have the same address more than once - #4824 by @NyanKiyoshi
- Fix time zone based tests - #4468 by @fowczarek
- Fix serializing empty URLs as a string when creating menu items - #4616 by @maarcingebala
- The invalid IP address in HTTP requests now fallback to the requester's IP address. - #4597 by @NyanKiyoshi
- Fix product variant update with current attribute values - #4936 by @fowczarek
- Update checkout last field and add auto now fields to save with update_fields parameter - #5177 by @IKarbowiak

### Dashboard 2.0

- Allow selecting the number of rows displayed in dashboard's list views - #4414 by @benekex2
- Add ability to toggle visible columns in product list - #4608 by @dominik-zeglen
- Add voucher settings - #4556 by @benekex2
- Contrast improvements - #4508 by @benekex2
- Display menu item form errors - #4551 by @dominik-zeglen
- Do not allow random IDs to appear in snapshots - #4495 by @dominik-zeglen
- Input UI changes - #4542 by @benekex2
- Implement new menu design - #4476 by @benekex2
- Refetch attribute list after closing modal - #4615 by @dominik-zeglen
- Add config for Testcafe - #4553 by @dominik-zeglen
- Fix product type taxes select - #4453 by @benekex2
- Fix form reloading - #4467 by @dominik-zeglen
- Fix voucher limit value when checkbox unchecked - #4456 by @benekex2
- Fix searches and pickers - #4487 by @dominik-zeglen
- Fix dashboard menu styles - #4491 by @benekex2
- Fix menu responsiveness - #4511 by @benekex2
- Fix loosing focus while typing in the product description field - #4549 by @dominik-zeglen
- Fix MUI warnings - #4588 by @dominik-zeglen
- Fix bulk action checkboxes - #4618 by @dominik-zeglen
- Fix rendering user avatar when it's empty #4546 by @maarcingebala
- Remove Dashboard 2.0 files form Saleor repository - #4631 by @dominik-zeglen

### Other notable changes

- Replace Pipenv with Poetry - #3894 by @michaljelonek
- Upgrade `django-prices` to v2.1 - #4639 by @NyanKiyoshi
- Disable reports from uWSGI about broken pipe and write errors from disconnected clients - #4596 by @NyanKiyoshi
- Fix the random failures of `populatedb` trying to create users with an existing email - #4769 by @NyanKiyoshi
- Enforce `pydocstyle` for Python docstrings over the project - #4562 by @NyanKiyoshi
- Move Django Debug Toolbar to dev requirements - #4454 by @derenio
- Change license for artwork to CC-BY 4.0
- New translations:
  - Greek

## 2.8.0

### Core

- Avatax backend support - #4310 by @korycins
- Add ability to store used payment sources in gateways (first implemented in Braintree) - #4195 by @salwator
- Add ability to specify a minimal quantity of checkout items for a voucher - #4427 by @fowczarek
- Change the type of start and end date fields from Date to DateTime - #4293 by @fowczarek
- Revert the custom dynamic middlewares - #4452 by @NyanKiyoshi

### Dashboard 2.0

- UX improvements in Vouchers section - #4362 by @benekex2
- Add company address configuration - #4432 by @benekex2
- Require name when saving a custom list filter - #4269 by @benekex2
- Use `esModuleInterop` flag in `tsconfig.json` to simplify imports - #4372 by @dominik-zeglen
- Use hooks instead of a class component in forms - #4374 by @dominik-zeglen
- Drop CSRF token header from API client - #4357 by @dominik-zeglen
- Fix various bugs in the product section - #4429 by @dominik-zeglen

### Other notable changes

- Fix error when creating a checkout with voucher code - #4292 by @NyanKiyoshi
- Fix error when users enter an invalid phone number in an address - #4404 by @NyanKiyoshi
- Fix error when adding a note to an anonymous order - #4319 by @NyanKiyoshi
- Fix gift card duplication error in the `populatedb` script - #4336 by @fowczarek
- Fix vouchers apply once per order - #4339 by @fowczarek
- Fix discount tests failing at random - #4401 by @korycins
- Add `SPECIFIC_PRODUCT` type to `VoucherType` - #4344 by @fowczarek
- New translations:
  - Icelandic
- Refactored the backend side of `checkoutCreate` to improve performances and prevent side effects over the user's checkout if the checkout creation was to fail. - #4367 by @NyanKiyoshi
- Refactored the logic of cleaning the checkout shipping method over the API, so users do not lose the shipping method when updating their checkout. If the shipping method becomes invalid, it will be replaced by the cheapest available. - #4367 by @NyanKiyoshi & @szewczykmira
- Refactored process of getting available shipping methods to make it easier to understand and prevent human-made errors. - #4367 by @NyanKiyoshi
- Moved 3D secure option to Braintree plugin configuration and update config structure mechanism - #4751 by @salwator

## 2.7.0

### API

- Create order only when payment is successful - #4154 by @NyanKiyoshi
- Order Events containing order lines or fulfillment lines now return the line object in the GraphQL API - #4114 by @NyanKiyoshi
- GraphQL now prints exceptions to stderr as well as returning them or not - #4148 by @NyanKiyoshi
- Refactored API resolvers to static methods with root typing - #4155 by @NyanKiyoshi
- Add phone validation in the GraphQL API to handle the library upgrade - #4156 by @NyanKiyoshi

### Core

- Add basic Gift Cards support in the backend - #4025 by @fowczarek
- Add the ability to sort products within a collection - #4123 by @NyanKiyoshi
- Implement customer events - #4094 by @NyanKiyoshi
- Merge "authorize" and "capture" operations - #4098 by @korycins, @NyanKiyoshi
- Separate the Django middlewares from the GraphQL API middlewares - #4102 by @NyanKiyoshi, #4186 by @cmiacz

### Dashboard 2.0

- Add navigation section - #4012 by @dominik-zeglen
- Add filtering on product list - #4193 by @dominik-zeglen
- Add filtering on orders list - #4237 by @dominik-zeglen
- Change input style and improve Storybook stories - #4115 by @dominik-zeglen
- Migrate deprecated fields in Dashboard 2.0 - #4121 by @benekex2
- Add multiple select checkbox - #4133, #4146 by @benekex2
- Rename menu items in Dashboard 2.0 - #4172 by @benekex2
- Category delete modal improvements - #4171 by @benekex2
- Close modals on click outside - #4236 - by @benekex2
- Use date localize hook in translations - #4202 by @dominik-zeglen
- Unify search API - #4200 by @dominik-zeglen
- Default default PAGINATE_BY - #4238 by @dominik-zeglen
- Create generic filtering interface - #4221 by @dominik-zeglen
- Add default state to rich text editor = #4281 by @dominik-zeglen
- Fix translation discard button - #4109 by @benekex2
- Fix draftail options and icons - #4132 by @benekex2
- Fix typos and messages in Dashboard 2.0 - #4168 by @benekex2
- Fix view all orders button - #4173 by @benekex2
- Fix visibility card view - #4198 by @benekex2
- Fix query refetch after selecting an object in list - #4272 by @dominik-zeglen
- Fix image selection in variants - #4270 by @benekex2
- Fix collection search - #4267 by @dominik-zeglen
- Fix quantity height in draft order edit - #4273 by @benekex2
- Fix checkbox clickable area size - #4280 by @dominik-zeglen
- Fix breaking object selection in menu section - #4282 by @dominik-zeglen
- Reset selected items when tab switch - #4268 by @benekex2

### Other notable changes

- Add support for Google Cloud Storage - #4127 by @chetabahana
- Adding a nonexistent variant to checkout no longer crashes - #4166 by @NyanKiyoshi
- Disable storage of Celery results - #4169 by @NyanKiyoshi
- Disable polling in Playground - #4188 by @maarcingebala
- Cleanup code for updated function names and unused argument - #4090 by @jxltom
- Users can now add multiple "Add to Cart" forms in a single page - #4165 by @NyanKiyoshi
- Fix incorrect argument in `get_client_token` in Braintree integration - #4182 by @maarcingebala
- Fix resolving attribute values when transforming them to HStore - #4161 by @maarcingebala
- Fix wrong calculation of subtotal in cart page - #4145 by @korycins
- Fix margin calculations when product/variant price is set to zero - #4170 by @MahmoudRizk
- Fix applying discounts in checkout's subtotal calculation in API - #4192 by @maarcingebala
- Fix GATEWAYS_ENUM to always contain all implemented payment gateways - #4108 by @koradon

## 2.6.0

### API

- Add unified filtering interface in resolvers - #3952, #4078 by @korycins
- Add mutations for bulk actions - #3935, #3954, #3967, #3969, #3970 by @akjanik
- Add mutation for reordering menu items - #3958 by @NyanKiyoshi
- Optimize queries for single nodes - #3968 @NyanKiyoshi
- Refactor error handling in mutations #3891 by @maarcingebala & @akjanik
- Specify mutation permissions through Meta classes - #3980 by @NyanKiyoshi
- Unify pricing access in products and variants - #3948 by @NyanKiyoshi
- Use only_fields instead of exclude_fields in type definitions - #3940 by @michaljelonek
- Prefetch collections when getting sales of a bunch of products - #3961 by @NyanKiyoshi
- Remove unnecessary dedents from GraphQL schema so new Playground can work - #4045 by @salwator
- Restrict resolving payment by ID - #4009 @NyanKiyoshi
- Require `checkoutId` for updating checkout's shipping and billing address - #4074 by @jxltom
- Handle errors in `TokenVerify` mutation - #3981 by @fowczarek
- Unify argument names in types and resolvers - #3942 by @NyanKiyoshi

### Core

- Use Black as the default code formatting tool - #3852 by @krzysztofwolski and @NyanKiyoshi
- Dropped Python 3.5 support - #4028 by @korycins
- Rename Cart to Checkout - #3963 by @michaljelonek
- Use data classes to exchange data with payment gateways - #4028 by @korycins
- Refactor order events - #4018 by @NyanKiyoshi

### Dashboard 2.0

- Add bulk actions - #3955 by @dominik-zeglen
- Add user avatar management - #4030 by @benekex2
- Add navigation drawer support on mobile devices - #3839 by @benekex2
- Fix rendering validation errors in product form - #4024 by @benekex2
- Move dialog windows to query string rather than router paths - #3953 by @dominik-zeglen
- Update order events types - #4089 by @jxltom
- Code cleanup by replacing render props with react hooks - #4010 by @dominik-zeglen

### Other notable changes

- Add setting to enable Django Debug Toolbar - #3983 by @koradon
- Use newest GraphQL Playground - #3971 by @salwator
- Ensure adding to quantities in the checkout is respecting the limits - #4005 by @NyanKiyoshi
- Fix country area choices - #4008 by @fowczarek
- Fix price_range_as_dict function - #3999 by @zodiacfireworks
- Fix the product listing not showing in the voucher when there were products selected - #4062 by @NyanKiyoshi
- Fix crash in Dashboard 1.0 when updating an order address's phone number - #4061 by @NyanKiyoshi
- Reduce the time of tests execution by using dummy password hasher - #4083 by @korycins
- Set up explicit **hash** function - #3979 by @akjanik
- Unit tests use none as media root - #3975 by @korycins
- Update file field styles with materializecss template filter - #3998 by @zodiacfireworks
- New translations:
  - Albanian
  - Colombian Spanish
  - Lithuanian

## 2.5.0

### API

- Add query to fetch draft orders - #3809 by @michaljelonek
- Add bulk delete mutations - #3838 by @michaljelonek
- Add `languageCode` enum to API - #3819 by @michaljelonek, #3854 by @jxltom
- Duplicate address instances in checkout mutations - #3866 by @pawelzar
- Restrict access to `orders` query for unauthorized users - #3861 by @pawelzar
- Support setting address as default in address mutations - #3787 by @jxltom
- Fix phone number validation in GraphQL when country prefix not given - #3905 by @patrys
- Report pretty stack traces in DEBUG mode - #3918 by @patrys

### Core

- Drop support for Django 2.1 and Django 1.11 (previous LTS) - #3929 by @patrys
- Fulfillment of digital products - #3868 by @korycins
- Introduce avatars for staff accounts - #3878 by @pawelzar
- Refactor the account avatars path from a relative to absolute - #3938 by @NyanKiyoshi

### Dashboard 2.0

- Add translations section - #3884 by @dominik-zeglen
- Add light/dark theme - #3856 by @dominik-zeglen
- Add customer's address book view - #3826 by @dominik-zeglen
- Add "Add variant" button on the variant details page = #3914 by @dominik-zeglen
- Add back arrows in "Configure" subsections - #3917 by @dominik-zeglen
- Display avatars in staff views - #3922 by @dominik-zeglen
- Prevent user from changing his own status and permissions - #3922 by @dominik-zeglen
- Fix crashing product create view - #3837, #3910 by @dominik-zeglen
- Fix layout in staff members details page - #3857 by @dominik-zeglen
- Fix unfocusing rich text editor - #3902 by @dominik-zeglen
- Improve accessibility - #3856 by @dominik-zeglen

### Other notable changes

- Improve user and staff management in dashboard 1.0 - #3781 by @jxltom
- Fix default product tax rate in Dashboard 1.0 - #3880 by @pawelzar
- Fix logo in docs - #3928 by @michaljelonek
- Fix name of logo file - #3867 by @jxltom
- Fix variants for juices in example data - #3926 by @michaljelonek
- Fix alignment of the cart dropdown on new bootstrap version - #3937 by @NyanKiyoshi
- Refactor the account avatars path from a relative to absolute - #3938 by @NyanKiyoshi
- New translations:
  - Armenian
  - Portuguese
  - Swahili
  - Thai

## 2.4.0

### API

- Add model translations support in GraphQL API - #3789 by @michaljelonek
- Add mutations to manage addresses for authenticated customers - #3772 by @Kwaidan00, @maarcingebala
- Add mutation to apply vouchers in checkout - #3739 by @Kwaidan00
- Add thumbnail field to `OrderLine` type - #3737 by @michaljelonek
- Add a query to fetch order by token - #3740 by @michaljelonek
- Add city choices and city area type to address validator API - #3788 by @jxltom
- Fix access to unpublished objects in API - #3724 by @Kwaidan00
- Fix bug where errors are not returned when creating fulfillment with a non-existent order line - #3777 by @jxltom
- Fix `productCreate` mutation when no product type was provided - #3804 by @michaljelonek
- Enable database search in products query - #3736 by @michaljelonek
- Use authenticated user's email as default email in creating checkout - #3726 by @jxltom
- Generate voucher code if it wasn't provided in mutation - #3717 by @Kwaidan00
- Improve limitation of vouchers by country - #3707 by @michaljelonek
- Only include canceled fulfillments for staff in fulfillment API - #3778 by @jxltom
- Support setting address as when creating customer address #3782 by @jxltom
- Fix generating slug from title - #3816 by @maarcingebala
- Add `variant` field to `OrderLine` type - #3820 by @maarcingebala

### Core

- Add JSON fields to store rich-text content - #3756 by @michaljelonek
- Add function to recalculate total order weight - #3755 by @Kwaidan00, @maarcingebala
- Unify cart creation logic in API and Django views - #3761, #3790 by @maarcingebala
- Unify payment creation logic in API and Django views - #3715 by @maarcingebala
- Support partially charged and refunded payments - #3735 by @jxltom
- Support partial fulfillment of ordered items - #3754 by @jxltom
- Fix applying discounts when a sale has no end date - #3595 by @cprinos

### Dashboard 2.0

- Add "Discounts" section - #3654 by @dominik-zeglen
- Add "Pages" section; introduce Draftail WYSIWYG editor - #3751 by @dominik-zeglen
- Add "Shipping Methods" section - #3770 by @dominik-zeglen
- Add support for date and datetime components - #3708 by @dominik-zeglen
- Restyle app layout - #3811 by @dominik-zeglen

### Other notable changes

- Unify model field names related to models' public access - `publication_date` and `is_published` - #3706 by @michaljelonek
- Improve filter orders by payment status - #3749 @jxltom
- Refactor translations in emails - #3701 by @Kwaidan00
- Use exact image versions in docker-compose - #3742 by @ashishnitinpatil
- Sort order payment and history in descending order - #3747 by @jxltom
- Disable style-loader in dev mode - #3720 by @jxltom
- Add ordering to shipping method - #3806 by @michaljelonek
- Add missing type definition for dashboard 2.0 - #3776 by @jxltom
- Add header and footer for checkout success pages #3752 by @jxltom
- Add instructions for using local assets in Docker - #3723 by @michaljelonek
- Update S3 deployment documentation to include CORS configuration note - #3743 by @NyanKiyoshi
- Fix missing migrations for is_published field of product and page model - #3757 by @jxltom
- Fix problem with l10n in Braintree payment gateway template - #3691 by @Kwaidan00
- Fix bug where payment is not filtered from active ones when creating payment - #3732 by @jxltom
- Fix incorrect cart badge location - #3786 by @jxltom
- Fix storefront styles after bootstrap is updated to 4.3.1 - #3753 by @jxltom
- Fix logo size in different browser and devices with different sizes - #3722 by @jxltom
- Rename dumpdata file `db.json` to `populatedb_data.json` - #3810 by @maarcingebala
- Prefetch collections for product availability - #3813 by @michaljelonek
- Bump django-graphql-jwt - #3814 by @michaljelonek
- Fix generating slug from title - #3816 by @maarcingebala
- New translations:
  - Estonian
  - Indonesian

## 2.3.1

- Fix access to private variant fields in API - #3773 by maarcingebala
- Limit access of quantity and allocated quantity to staff in GraphQL API #3780 by @jxltom

## 2.3.0

### API

- Return user's last checkout in the `User` type - #3578 by @fowczarek
- Automatically assign checkout to the logged in user - #3587 by @fowczarek
- Expose `chargeTaxesOnShipping` field in the `Shop` type - #3603 by @fowczarek
- Expose list of enabled payment gateways - #3639 by @fowczarek
- Validate uploaded files in a unified way - #3633 by @fowczarek
- Add mutation to trigger fetching tax rates - #3622 by @fowczarek
- Use USERNAME_FIELD instead of hard-code email field when resolving user - #3577 by @jxltom
- Require variant and quantity fields in `CheckoutLineInput` type - #3592 by @jxltom
- Preserve order of nodes in `get_nodes_or_error` function - #3632 by @jxltom
- Add list mutations for `Voucher` and `Sale` models - #3669 by @michaljelonek
- Use proper type for countries in `Voucher` type - #3664 by @michaljelonek
- Require email in when creating checkout in API - #3667 by @michaljelonek
- Unify returning errors in the `tokenCreate` mutation - #3666 by @michaljelonek
- Use `Date` field in Sale/Voucher inputs - #3672 by @michaljelonek
- Refactor checkout mutations - #3610 by @fowczarek
- Refactor `clean_instance`, so it does not returns errors anymore - #3597 by @akjanik
- Handle GraphqQL syntax errors - #3576 by @jxltom

### Core

- Refactor payments architecture - #3519 by @michaljelonek
- Improve Docker and `docker-compose` configuration - #3657 by @michaljelonek
- Allow setting payment status manually for dummy gateway in Storefront 1.0 - #3648 by @jxltom
- Infer default transaction kind from operation type - #3646 by @jxltom
- Get correct payment status for order without any payments - #3605 by @jxltom
- Add default ordering by `id` for `CartLine` model - #3593 by @jxltom
- Fix "set password" email sent to customer created in the dashboard - #3688 by @Kwaidan00

### Dashboard 2.0

- ️Add taxes section - #3622 by @dominik-zeglen
- Add drag'n'drop image upload - #3611 by @dominik-zeglen
- Unify grid handling - #3520 by @dominik-zeglen
- Add component generator - #3670 by @dominik-zeglen
- Throw Typescript errors while snapshotting - #3611 by @dominik-zeglen
- Simplify mutation's error checking - #3589 by @dominik-zeglen
- Fix order cancelling - #3624 by @dominik-zeglen
- Fix logo placement - #3602 by @dominik-zeglen

### Other notable changes

- Register Celery task for updating exchange rates - #3599 by @jxltom
- Fix handling different attributes with the same slug - #3626 by @jxltom
- Add missing migrations for tax rate choices - #3629 by @jxltom
- Fix `TypeError` on calling `get_client_token` - #3660 by @michaljelonek
- Make shipping required as default when creating product types - #3655 by @jxltom
- Display payment status on customer's account page in Storefront 1.0 - #3637 by @jxltom
- Make order fields sequence in Dashboard 1.0 same as in Dashboard 2.0 - #3606 by @jxltom
- Fix returning products for homepage for the currently viewing user - #3598 by @jxltom
- Allow filtering payments by status in Dashboard 1.0 - #3608 by @jxltom
- Fix typo in the definition of order status - #3649 by @jxltom
- Add margin for order notes section - #3650 by @jxltom
- Fix logo position - #3609, #3616 by @jxltom
- Storefront visual improvements - #3696 by @piotrgrundas
- Fix product list price filter - #3697 by @Kwaidan00
- Redirect to success page after successful payment - #3693 by @Kwaidan00

## 2.2.0

### API

- Use `PermissionEnum` as input parameter type for `permissions` field - #3434 by @maarcingebala
- Add "authorize" and "charge" mutations for payments - #3426 by @jxltom
- Add alt text to product thumbnails and background images of collections and categories - #3429 by @fowczarek
- Fix passing decimal arguments = #3457 by @fowczarek
- Allow sorting products by the update date - #3470 by @jxltom
- Validate and clear the shipping method in draft order mutations - #3472 by @fowczarek
- Change tax rate field to choice field - #3478 by @fowczarek
- Allow filtering attributes by collections - #3508 by @maarcingebala
- Resolve to `None` when empty object ID was passed as mutation argument - #3497 by @maarcingebala
- Change `errors` field type from [Error] to [Error!] - #3489 by @fowczarek
- Support creating default variant for product types that don't use multiple variants - #3505 by @fowczarek
- Validate SKU when creating a default variant - #3555 by @fowczarek
- Extract enums to separate files - #3523 by @maarcingebala

### Core

- Add Stripe payment gateway - #3408 by @jxltom
- Add `first_name` and `last_name` fields to the `User` model - #3101 by @fowczarek
- Improve several payment validations - #3418 by @jxltom
- Optimize payments related database queries - #3455 by @jxltom
- Add publication date to collections - #3369 by @k-brk
- Fix hard-coded site name in order PDFs - #3526 by @NyanKiyoshi
- Update favicons to the new style - #3483 by @dominik-zeglen
- Fix migrations for default currency - #3235 by @bykof
- Remove Elasticsearch from `docker-compose.yml` - #3482 by @maarcingebala
- Resort imports in tests - #3471 by @jxltom
- Fix the no shipping orders payment crash on Stripe - #3550 by @NyanKiyoshi
- Bump backend dependencies - #3557 by @maarcingebala. This PR removes security issue CVE-2019-3498 which was present in Django 2.1.4. Saleor however wasn't vulnerable to this issue as it doesn't use the affected `django.views.defaults.page_not_found()` view.
- Generate random data using the default currency - #3512 by @stephenmoloney
- New translations:
  - Catalan
  - Serbian

### Dashboard 2.0

- Restyle product selection dialogs - #3499 by @dominik-zeglen, @maarcingebala
- Fix minor visual bugs in Dashboard 2.0 - #3433 by @dominik-zeglen
- Display warning if order draft has missing data - #3431 by @dominik-zeglen
- Add description field to collections - #3435 by @dominik-zeglen
- Add query batching - #3443 by @dominik-zeglen
- Use autocomplete fields in country selection - #3443 by @dominik-zeglen
- Add alt text to categories and collections - #3461 by @dominik-zeglen
- Use first and last name of a customer or staff member in UI - #3247 by @Bonifacy1, @dominik-zeglen
- Show error page if an object was not found - #3463 by @dominik-zeglen
- Fix simple product's inventory data saving bug - #3474 by @dominik-zeglen
- Replace `thumbnailUrl` with `thumbnail { url }` - #3484 by @dominik-zeglen
- Change "Feature on Homepage" switch behavior - #3481 by @dominik-zeglen
- Expand payment section in order view - #3502 by @dominik-zeglen
- Change TypeScript loader to speed up the build process - #3545 by @patrys

### Bugfixes

- Do not show `Pay For Order` if order is partly paid since partial payment is not supported - #3398 by @jxltom
- Fix attribute filters in the products category view - #3535 by @fowczarek
- Fix storybook dependencies conflict - #3544 by @dominik-zeglen

## 2.1.0

### API

- Change selected connection fields to lists - #3307 by @fowczarek
- Require pagination in connections - #3352 by @maarcingebala
- Replace Graphene view with a custom one - #3263 by @patrys
- Change `sortBy` parameter to use enum type - #3345 by @fowczarek
- Add `me` query to fetch data of a logged-in user - #3202, #3316 by @fowczarek
- Add `canFinalize` field to the Order type - #3356 by @fowczarek
- Extract resolvers and mutations to separate files - #3248 by @fowczarek
- Add VAT tax rates field to country - #3392 by @michaljelonek
- Allow creating orders without users - #3396 by @fowczarek

### Core

- Add Razorpay payment gatway - #3205 by @NyanKiyoshi
- Use standard tax rate as a default tax rate value - #3340 by @fowczarek
- Add description field to the Collection model - #3275 by @fowczarek
- Enforce the POST method on VAT rates fetching - #3337 by @NyanKiyoshi
- Generate thumbnails for category/collection background images - #3270 by @NyanKiyoshi
- Add warm-up support in product image creation mutation - #3276 by @NyanKiyoshi
- Fix error in the `populatedb` script when running it not from the project root - #3272 by @NyanKiyoshi
- Make Webpack rebuilds fast - #3290 by @patrys
- Skip installing Chromium to make deployment faster - #3227 by @jxltom
- Add default test runner - #3258 by @jxltom
- Add Transifex client to Pipfile - #3321 by @jxltom
- Remove additional pytest arguments in tox - #3338 by @jxltom
- Remove test warnings - #3339 by @jxltom
- Remove runtime warning when product has discount - #3310 by @jxltom
- Remove `django-graphene-jwt` warnings - #3228 by @jxltom
- Disable deprecated warnings - #3229 by @jxltom
- Add `AWS_S3_ENDPOINT_URL` setting to support DigitalOcean spaces. - #3281 by @hairychris
- Add `.gitattributes` file to hide diffs for generated files on Github - #3055 by @NyanKiyoshi
- Add database sequence reset to `populatedb` - #3406 by @michaljelonek
- Get authorized amount from succeeded auth transactions - #3417 by @jxltom
- Resort imports by `isort` - #3412 by @jxltom

### Dashboard 2.0

- Add confirmation modal when leaving view with unsaved changes - #3375 by @dominik-zeglen
- Add dialog loading and error states - #3359 by @dominik-zeglen
- Split paths and urls - #3350 by @dominik-zeglen
- Derive state from props in forms - #3360 by @dominik-zeglen
- Apply debounce to autocomplete fields - #3351 by @dominik-zeglen
- Use Apollo signatures - #3353 by @dominik-zeglen
- Add order note field in the order details view - #3346 by @dominik-zeglen
- Add app-wide progress bar - #3312 by @dominik-zeglen
- Ensure that all queries are built on top of TypedQuery - #3309 by @dominik-zeglen
- Close modal windows automatically - #3296 by @dominik-zeglen
- Move URLs to separate files - #3295 by @dominik-zeglen
- Add basic filters for products and orders list - #3237 by @Bonifacy1
- Fetch default currency from API - #3280 by @dominik-zeglen
- Add `displayName` property to components - #3238 by @Bonifacy1
- Add window titles - #3279 by @dominik-zeglen
- Add paginator component - #3265 by @dominik-zeglen
- Update Material UI to 3.6 - #3387 by @patrys
- Upgrade React, Apollo, Webpack and Babel - #3393 by @patrys
- Add pagination for required connections - #3411 by @dominik-zeglen

### Bugfixes

- Fix language codes - #3311 by @jxltom
- Fix resolving empty attributes list - #3293 by @maarcingebala
- Fix range filters not being applied - #3385 by @michaljelonek
- Remove timeout for updating image height - #3344 by @jxltom
- Return error if checkout was not found - #3289 by @maarcingebala
- Solve an auto-resize conflict between Materialize and medium-editor - #3367 by @adonig
- Fix calls to `ngettext_lazy` - #3380 by @patrys
- Filter preauthorized order from succeeded transactions - #3399 by @jxltom
- Fix incorrect country code in fixtures - #3349 by @bingimar
- Fix updating background image of a collection - #3362 by @fowczarek & @dominik-zeglen

### Docs

- Document settings related to generating thumbnails on demand - #3329 by @NyanKiyoshi
- Improve documentation for Heroku deployment - #3170 by @raybesiga
- Update documentation on Docker deployment - #3326 by @jxltom
- Document payment gateway configuration - #3376 by @NyanKiyoshi

## 2.0.0

### API

- Add mutation to delete a customer; add `isActive` field in `customerUpdate` mutation - #3177 by @maarcingebala
- Add mutations to manage authorization keys - #3082 by @maarcingebala
- Add queries for dashboard homepage - #3146 by @maarcingebala
- Allows user to unset homepage collection - #3140 by @oldPadavan
- Use enums as permission codes - #3095 by @the-bionic
- Return absolute image URLs - #3182 by @maarcingebala
- Add `backgroundImage` field to `CategoryInput` - #3153 by @oldPadavan
- Add `dateJoined` and `lastLogin` fields in `User` type - #3169 by @maarcingebala
- Separate `parent` input field from `CategoryInput` - #3150 by @akjanik
- Remove duplicated field in Order type - #3180 by @maarcingebala
- Handle empty `backgroundImage` field in API - #3159 by @maarcingebala
- Generate name-based slug in collection mutations - #3145 by @akjanik
- Remove products field from `collectionUpdate` mutation - #3141 by @oldPadavan
- Change `items` field in `Menu` type from connection to list - #3032 by @oldPadavan
- Make `Meta.description` required in `BaseMutation` - #3034 by @oldPadavan
- Apply `textwrap.dedent` to GraphQL descriptions - #3167 by @fowczarek

### Dashboard 2.0

- Add collection management - #3135 by @dominik-zeglen
- Add customer management - #3176 by @dominik-zeglen
- Add homepage view - #3155, #3178 by @Bonifacy1 and @dominik-zeglen
- Add product type management - #3052 by @dominik-zeglen
- Add site settings management - #3071 by @dominik-zeglen
- Escape node IDs in URLs - #3115 by @dominik-zeglen
- Restyle categories section - #3072 by @Bonifacy1

### Other

- Change relation between `ProductType` and `Attribute` models - #3097 by @maarcingebala
- Remove `quantity-allocated` generation in `populatedb` script - #3084 by @MartinSeibert
- Handle `Money` serialization - #3131 by @Pacu2
- Do not collect unnecessary static files - #3050 by @jxltom
- Remove host mounted volume in `docker-compose` - #3091 by @tiangolo
- Remove custom services names in `docker-compose` - #3092 by @tiangolo
- Replace COUNTRIES with countries.countries - #3079 by @neeraj1909
- Installing dev packages in docker since tests are needed - #3078 by @jxltom
- Remove comparing string in address-form-panel template - #3074 by @tomcio1205
- Move updating variant names to a Celery task - #3189 by @fowczarek

### Bugfixes

- Fix typo in `clean_input` method - #3100 by @the-bionic
- Fix typo in `ShippingMethod` model - #3099 by @the-bionic
- Remove duplicated variable declaration - #3094 by @the-bionic

### Docs

- Add createdb note to getting started for Windows - #3106 by @ajostergaard
- Update docs on pipenv - #3045 by @jxltom<|MERGE_RESOLUTION|>--- conflicted
+++ resolved
@@ -60,11 +60,8 @@
 - Unify permission for service account api client in test - #5197 by @fowczarek
 - Allow sorting warehouses by name - #5211 by @dominik-zeglen
 - Add anonymization to GraphQL's `webhookSamplePayload` endpoint - #5161 @derenio
-<<<<<<< HEAD
 - Add slug to Warehouse, Product, ProductType and update slug in models which already using it - #5196 by @IKarbowiak
-=======
 - Add mutation for assigning, unassigning shipping zones to warehouse - #5217 by @kswiatek92
->>>>>>> 9d46c62e
 
 ## 2.9.0
 
