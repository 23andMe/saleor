# Changelog

All notable, unreleased changes to this project will be documented in this file. For the released changes, please visit the [Releases](https://github.com/mirumee/saleor/releases) page.

## [Unreleased]

- Fix problem with free shipping voucher - #4942 by @IKarbowiak
- Add sub-categories to random data - #4949 by @IKarbowiak
- Deprecate `localized` field in Money type - #4952 by @IKarbowiak
- Fix for shipping api doesn't apply taxes - #4913 by @kswiatek92
<<<<<<< HEAD
- Query object translation with only manage_translation permission - #4914 by @fowczarek
=======
- Add cutomer note to draft orders api - #4973 by @IKarbowiak
>>>>>>> fd8cb83a

## 2.9.0

### API

- Add mutation to change customer's first name last name - #4489 by @fowczarek
- Add mutation to delete customer's account - #4494 by @fowczarek
- Add mutation to change customer's password - #4656 by @fowczarek
- Add ability to customize email sender address in emails sent by Saleor - #4820 by @NyanKiyoshi
- Add ability to filter attributes per global ID - #4640 by @NyanKiyoshi
- Add ability to search product types by value (through the name) - #4647 by @NyanKiyoshi
- Add queries and mutation for serving and saving the configuration of all plugins - #4576 by @korycins
- Add `redirectUrl` to staff and user create mutations - #4717 by @fowczarek
- Add error codes to mutations responses - #4676 by @Kwaidan00
- Add translations to countries in `shop` query - #4732 by @fowczarek
- Add support for sorting product by their attribute values through given attribute ID - #4740 by @NyanKiyoshi
- Add descriptions for queries and query arguments - #4758 by @maarcingebala
- Add support for Apollo Federation - #4825 by @salwator
- Add mutation to create multiple product variants at once - #4735 by @fowczarek
- Add default value to custom errors - #4797 by @fowczarek
- Extend `availablePaymentGateways` field with gateways' configuration data - #4774 by @salwator
- Change `AddressValidationRules` API - #4655 by @Kwaidan00
- Use search in a consistent way; add sort by product type name and publication status to `products` query. - #4715 by @fowczarek
- Unify `menuItemMove` mutation with other reordering mutations - #4734 by @NyanKiyoshi
- Don't create an order when the payment was unsuccessful - #4500 by @NyanKiyoshi
- Don't require shipping information in checkout for digital orders - #4573 by @NyanKiyoshi
- Drop `manage_users` permission from the `permissions` query - #4854 by @maarcingebala
- Deprecate `inCategory` and `inCollection` attributes filters in favor of `filter` argument - #4700 by @NyanKiyoshi & @khalibloo
- Remove `PaymentGatewayEnum` from the schema, as gateways now are dynamic plugins - #4756 by @salwator
- Require `manage_products` permission to query `costPrice` and `stockQuantity` fields - #4753 by @NyanKiyoshi
- Refactor account mutations - #4510, #4668 by @fowczarek
- Fix generating random avatars when updating staff accounts - #4521 by @maarcingebala
- Fix updating JSON menu representation in mutations - #4524 by @maarcingebala
- Fix setting variant's `priceOverride` and `costPrice` to `null` - #4754 by @NyanKiyoshi
- Fix fetching staff user without `manage_users` permission - #4835 by @fowczarek
- Ensure that a GraphQL query is a string - #4836 by @nix010
- Add ability to configure the password reset link - #4863 by @fowczarek

### Core

- Add enterprise-grade attributes management - #4351 by @dominik-zeglen and @NyanKiyoshix
- Add extensions manager - #4497 by @korycins
- Add service accounts - backend support - #4689 by @korycins
- Add support for webhooks - #4731 by @korycins
- Migrate the attributes mapping from HStore to many-to-many relation - #4663 by @NyanKiyoshi
- Create general abstraction for object metadata - #4447 by @salwator
- Add metadata to `Order` and `Fulfillment` models - #4513, #4866 by @szewczykmira
- Migrate the tax calculations to plugins - #4497 by @korycins
- Rewrite payment gateways using plugin architecture - #4669 by @salwator
- Rewrite Stripe integration to use PaymentIntents API - #4606 by @salwator
- Refactor password recovery system - #4617 by @fowczarek
- Add functionality to sort products by their "minimal variant price" - #4416 by @derenio
- Add voucher's "once per customer" feature - #4442 by @fowczarek
- Add validations for minimum password length in settings - #4735 by @fowczarek
- Add form to configure payments in the dashboard - #4807 by @szewczykmira
- Change `unique_together` in `AttributeValue` - #4805 by @fowczarek
- Change max length of SKU to 255 characters - #4811 by @lex111
- Distinguish `OrderLine` product name and variant name - #4702 by @fowczarek
- Fix updating order status after automatic fulfillment of digital products - #4709 by @korycins
- Fix error when updating or creating a sale with missing required values - #4778 by @NyanKiyoshi
- Fix error filtering pages by URL in the dashboard 1.0 - #4776 by @NyanKiyoshi
- Fix display of the products tax rate in the details page of dashboard 1.0 - #4780 by @NyanKiyoshi
- Fix adding the same product into a collection multiple times - #4518 by @NyanKiyoshi
- Fix crash when placing an order when a customer happens to have the same address more than once - #4824 by @NyanKiyoshi
- Fix time zone based tests - #4468 by @fowczarek
- Fix serializing empty URLs as a string when creating menu items - #4616 by @maarcingebala
- The invalid IP address in HTTP requests now fallback to the requester's IP address. - #4597 by @NyanKiyoshi
- Fix product variant update with current attribute values - #4936 by @fowczarek

### Dashboard 2.0

- Allow selecting the number of rows displayed in dashboard's list views - #4414 by @benekex2
- Add ability to toggle visible columns in product list - #4608 by @dominik-zeglen
- Add voucher settings - #4556 by @benekex2
- Contrast improvements - #4508 by @benekex2
- Display menu item form errors - #4551 by @dominik-zeglen
- Do not allow random IDs to appear in snapshots - #4495 by @dominik-zeglen
- Input UI changes - #4542 by @benekex2
- Implement new menu design - #4476 by @benekex2
- Refetch attribute list after closing modal - #4615 by @dominik-zeglen
- Add config for Testcafe - #4553 by @dominik-zeglen
- Fix product type taxes select - #4453 by @benekex2
- Fix form reloading - #4467 by @dominik-zeglen
- Fix voucher limit value when checkbox unchecked - #4456 by @benekex2
- Fix searches and pickers - #4487 by @dominik-zeglen
- Fix dashboard menu styles - #4491 by @benekex2
- Fix menu responsiveness - #4511 by @benekex2
- Fix loosing focus while typing in the product description field - #4549 by @dominik-zeglen
- Fix MUI warnings - #4588 by @dominik-zeglen
- Fix bulk action checkboxes - #4618 by @dominik-zeglen
- Fix rendering user avatar when it's empty #4546 by @maarcingebala
- Remove Dashboard 2.0 files form Saleor repository - #4631 by @dominik-zeglen

### Other notable changes

- Replace Pipenv with Poetry - #3894 by @michaljelonek
- Upgrade `django-prices` to v2.1 - #4639 by @NyanKiyoshi
- Disable reports from uWSGI about broken pipe and write errors from disconnected clients - #4596 by @NyanKiyoshi
- Fix the random failures of `populatedb` trying to create users with an existing email - #4769 by @NyanKiyoshi
- Enforce `pydocstyle` for Python docstrings over the project - #4562 by @NyanKiyoshi
- Move Django Debug Toolbar to dev requirements - #4454 by @derenio
- Change license for artwork to CC-BY 4.0
- New translations:
  - Greek

## 2.8.0

### Core

- Avatax backend support - #4310 by @korycins
- Add ability to store used payment sources in gateways (first implemented in Braintree) - #4195 by @salwator
- Add ability to specify a minimal quantity of checkout items for a voucher - #4427 by @fowczarek
- Change the type of start and end date fields from Date to DateTime - #4293 by @fowczarek
- Revert the custom dynamic middlewares - #4452 by @NyanKiyoshi

### Dashboard 2.0

- UX improvements in Vouchers section - #4362 by @benekex2
- Add company address configuration - #4432 by @benekex2
- Require name when saving a custom list filter - #4269 by @benekex2
- Use `esModuleInterop` flag in `tsconfig.json` to simplify imports - #4372 by @dominik-zeglen
- Use hooks instead of a class component in forms - #4374 by @dominik-zeglen
- Drop CSRF token header from API client - #4357 by @dominik-zeglen
- Fix various bugs in the product section - #4429 by @dominik-zeglen

### Other notable changes

- Fix error when creating a checkout with voucher code - #4292 by @NyanKiyoshi
- Fix error when users enter an invalid phone number in an address - #4404 by @NyanKiyoshi
- Fix error when adding a note to an anonymous order - #4319 by @NyanKiyoshi
- Fix gift card duplication error in the `populatedb` script - #4336 by @fowczarek
- Fix vouchers apply once per order - #4339 by @fowczarek
- Fix discount tests failing at random - #4401 by @korycins
- Add `SPECIFIC_PRODUCT` type to `VoucherType` - #4344 by @fowczarek
- New translations:
  - Icelandic
- Refactored the backend side of `checkoutCreate` to improve performances and prevent side effects over the user's checkout if the checkout creation was to fail. - #4367 by @NyanKiyoshi
- Refactored the logic of cleaning the checkout shipping method over the API, so users do not lose the shipping method when updating their checkout. If the shipping method becomes invalid, it will be replaced by the cheapest available. - #4367 by @NyanKiyoshi & @szewczykmira
- Refactored process of getting available shipping methods to make it easier to understand and prevent human-made errors. - #4367 by @NyanKiyoshi
- Moved 3D secure option to Braintree plugin configuration and update config structure mechanism - #4751 by @salwator

## 2.7.0

### API

- Create order only when payment is successful - #4154 by @NyanKiyoshi
- Order Events containing order lines or fulfillment lines now return the line object in the GraphQL API - #4114 by @NyanKiyoshi
- GraphQL now prints exceptions to stderr as well as returning them or not - #4148 by @NyanKiyoshi
- Refactored API resolvers to static methods with root typing - #4155 by @NyanKiyoshi
- Add phone validation in the GraphQL API to handle the library upgrade - #4156 by @NyanKiyoshi

### Core

- Add basic Gift Cards support in the backend - #4025 by @fowczarek
- Add the ability to sort products within a collection - #4123 by @NyanKiyoshi
- Implement customer events - #4094 by @NyanKiyoshi
- Merge "authorize" and "capture" operations - #4098 by @korycins, @NyanKiyoshi
- Separate the Django middlewares from the GraphQL API middlewares - #4102 by @NyanKiyoshi, #4186 by @cmiacz

### Dashboard 2.0

- Add navigation section - #4012 by @dominik-zeglen
- Add filtering on product list - #4193 by @dominik-zeglen
- Add filtering on orders list - #4237 by @dominik-zeglen
- Change input style and improve Storybook stories - #4115 by @dominik-zeglen
- Migrate deprecated fields in Dashboard 2.0 - #4121 by @benekex2
- Add multiple select checkbox - #4133, #4146 by @benekex2
- Rename menu items in Dashboard 2.0 - #4172 by @benekex2
- Category delete modal improvements - #4171 by @benekex2
- Close modals on click outside - #4236 - by @benekex2
- Use date localize hook in translations - #4202 by @dominik-zeglen
- Unify search API - #4200 by @dominik-zeglen
- Default default PAGINATE_BY - #4238 by @dominik-zeglen
- Create generic filtering interface - #4221 by @dominik-zeglen
- Add default state to rich text editor = #4281 by @dominik-zeglen
- Fix translation discard button - #4109 by @benekex2
- Fix draftail options and icons - #4132 by @benekex2
- Fix typos and messages in Dashboard 2.0 - #4168 by @benekex2
- Fix view all orders button - #4173 by @benekex2
- Fix visibility card view - #4198 by @benekex2
- Fix query refetch after selecting an object in list - #4272 by @dominik-zeglen
- Fix image selection in variants - #4270 by @benekex2
- Fix collection search - #4267 by @dominik-zeglen
- Fix quantity height in draft order edit - #4273 by @benekex2
- Fix checkbox clickable area size - #4280 by @dominik-zeglen
- Fix breaking object selection in menu section - #4282 by @dominik-zeglen
- Reset selected items when tab switch - #4268 by @benekex2

### Other notable changes

- Add support for Google Cloud Storage - #4127 by @chetabahana
- Adding a nonexistent variant to checkout no longer crashes - #4166 by @NyanKiyoshi
- Disable storage of Celery results - #4169 by @NyanKiyoshi
- Disable polling in Playground - #4188 by @maarcingebala
- Cleanup code for updated function names and unused argument - #4090 by @jxltom
- Users can now add multiple "Add to Cart" forms in a single page - #4165 by @NyanKiyoshi
- Fix incorrect argument in `get_client_token` in Braintree integration - #4182 by @maarcingebala
- Fix resolving attribute values when transforming them to HStore - #4161 by @maarcingebala
- Fix wrong calculation of subtotal in cart page - #4145 by @korycins
- Fix margin calculations when product/variant price is set to zero - #4170 by @MahmoudRizk
- Fix applying discounts in checkout's subtotal calculation in API - #4192 by @maarcingebala
- Fix GATEWAYS_ENUM to always contain all implemented payment gateways - #4108 by @koradon

## 2.6.0

### API

- Add unified filtering interface in resolvers - #3952, #4078 by @korycins
- Add mutations for bulk actions - #3935, #3954, #3967, #3969, #3970 by @akjanik
- Add mutation for reordering menu items - #3958 by @NyanKiyoshi
- Optimize queries for single nodes - #3968 @NyanKiyoshi
- Refactor error handling in mutations #3891 by @maarcingebala & @akjanik
- Specify mutation permissions through Meta classes - #3980 by @NyanKiyoshi
- Unify pricing access in products and variants - #3948 by @NyanKiyoshi
- Use only_fields instead of exclude_fields in type definitions - #3940 by @michaljelonek
- Prefetch collections when getting sales of a bunch of products - #3961 by @NyanKiyoshi
- Remove unnecessary dedents from GraphQL schema so new Playground can work - #4045 by @salwator
- Restrict resolving payment by ID - #4009 @NyanKiyoshi
- Require `checkoutId` for updating checkout's shipping and billing address - #4074 by @jxltom
- Handle errors in `TokenVerify` mutation - #3981 by @fowczarek
- Unify argument names in types and resolvers - #3942 by @NyanKiyoshi

### Core

- Use Black as the default code formatting tool - #3852 by @krzysztofwolski and @NyanKiyoshi
- Dropped Python 3.5 support - #4028 by @korycins
- Rename Cart to Checkout - #3963 by @michaljelonek
- Use data classes to exchange data with payment gateways - #4028 by @korycins
- Refactor order events - #4018 by @NyanKiyoshi

### Dashboard 2.0

- Add bulk actions - #3955 by @dominik-zeglen
- Add user avatar management - #4030 by @benekex2
- Add navigation drawer support on mobile devices - #3839 by @benekex2
- Fix rendering validation errors in product form - #4024 by @benekex2
- Move dialog windows to query string rather than router paths - #3953 by @dominik-zeglen
- Update order events types - #4089 by @jxltom
- Code cleanup by replacing render props with react hooks - #4010 by @dominik-zeglen

### Other notable changes

- Add setting to enable Django Debug Toolbar - #3983 by @koradon
- Use newest GraphQL Playground - #3971 by @salwator
- Ensure adding to quantities in the checkout is respecting the limits - #4005 by @NyanKiyoshi
- Fix country area choices - #4008 by @fowczarek
- Fix price_range_as_dict function - #3999 by @zodiacfireworks
- Fix the product listing not showing in the voucher when there were products selected - #4062 by @NyanKiyoshi
- Fix crash in Dashboard 1.0 when updating an order address's phone number - #4061 by @NyanKiyoshi
- Reduce the time of tests execution by using dummy password hasher - #4083 by @korycins
- Set up explicit **hash** function - #3979 by @akjanik
- Unit tests use none as media root - #3975 by @korycins
- Update file field styles with materializecss template filter - #3998 by @zodiacfireworks
- New translations:
  - Albanian
  - Colombian Spanish
  - Lithuanian

## 2.5.0

### API

- Add query to fetch draft orders - #3809 by @michaljelonek
- Add bulk delete mutations - #3838 by @michaljelonek
- Add `languageCode` enum to API - #3819 by @michaljelonek, #3854 by @jxltom
- Duplicate address instances in checkout mutations - #3866 by @pawelzar
- Restrict access to `orders` query for unauthorized users - #3861 by @pawelzar
- Support setting address as default in address mutations - #3787 by @jxltom
- Fix phone number validation in GraphQL when country prefix not given - #3905 by @patrys
- Report pretty stack traces in DEBUG mode - #3918 by @patrys

### Core

- Drop support for Django 2.1 and Django 1.11 (previous LTS) - #3929 by @patrys
- Fulfillment of digital products - #3868 by @korycins
- Introduce avatars for staff accounts - #3878 by @pawelzar
- Refactor the account avatars path from a relative to absolute - #3938 by @NyanKiyoshi

### Dashboard 2.0

- Add translations section - #3884 by @dominik-zeglen
- Add light/dark theme - #3856 by @dominik-zeglen
- Add customer's address book view - #3826 by @dominik-zeglen
- Add "Add variant" button on the variant details page = #3914 by @dominik-zeglen
- Add back arrows in "Configure" subsections - #3917 by @dominik-zeglen
- Display avatars in staff views - #3922 by @dominik-zeglen
- Prevent user from changing his own status and permissions - #3922 by @dominik-zeglen
- Fix crashing product create view - #3837, #3910 by @dominik-zeglen
- Fix layout in staff members details page - #3857 by @dominik-zeglen
- Fix unfocusing rich text editor - #3902 by @dominik-zeglen
- Improve accessibility - #3856 by @dominik-zeglen

### Other notable changes

- Improve user and staff management in dashboard 1.0 - #3781 by @jxltom
- Fix default product tax rate in Dashboard 1.0 - #3880 by @pawelzar
- Fix logo in docs - #3928 by @michaljelonek
- Fix name of logo file - #3867 by @jxltom
- Fix variants for juices in example data - #3926 by @michaljelonek
- Fix alignment of the cart dropdown on new bootstrap version - #3937 by @NyanKiyoshi
- Refactor the account avatars path from a relative to absolute - #3938 by @NyanKiyoshi
- New translations:
  - Armenian
  - Portuguese
  - Swahili
  - Thai

## 2.4.0

### API

- Add model translations support in GraphQL API - #3789 by @michaljelonek
- Add mutations to manage addresses for authenticated customers - #3772 by @Kwaidan00, @maarcingebala
- Add mutation to apply vouchers in checkout - #3739 by @Kwaidan00
- Add thumbnail field to `OrderLine` type - #3737 by @michaljelonek
- Add a query to fetch order by token - #3740 by @michaljelonek
- Add city choices and city area type to address validator API - #3788 by @jxltom
- Fix access to unpublished objects in API - #3724 by @Kwaidan00
- Fix bug where errors are not returned when creating fulfillment with a non-existent order line - #3777 by @jxltom
- Fix `productCreate` mutation when no product type was provided - #3804 by @michaljelonek
- Enable database search in products query - #3736 by @michaljelonek
- Use authenticated user's email as default email in creating checkout - #3726 by @jxltom
- Generate voucher code if it wasn't provided in mutation - #3717 by @Kwaidan00
- Improve limitation of vouchers by country - #3707 by @michaljelonek
- Only include canceled fulfillments for staff in fulfillment API - #3778 by @jxltom
- Support setting address as when creating customer address #3782 by @jxltom
- Fix generating slug from title - #3816 by @maarcingebala
- Add `variant` field to `OrderLine` type - #3820 by @maarcingebala

### Core

- Add JSON fields to store rich-text content - #3756 by @michaljelonek
- Add function to recalculate total order weight - #3755 by @Kwaidan00, @maarcingebala
- Unify cart creation logic in API and Django views - #3761, #3790 by @maarcingebala
- Unify payment creation logic in API and Django views - #3715 by @maarcingebala
- Support partially charged and refunded payments - #3735 by @jxltom
- Support partial fulfillment of ordered items - #3754 by @jxltom
- Fix applying discounts when a sale has no end date - #3595 by @cprinos

### Dashboard 2.0

- Add "Discounts" section - #3654 by @dominik-zeglen
- Add "Pages" section; introduce Draftail WYSIWYG editor - #3751 by @dominik-zeglen
- Add "Shipping Methods" section - #3770 by @dominik-zeglen
- Add support for date and datetime components - #3708 by @dominik-zeglen
- Restyle app layout - #3811 by @dominik-zeglen

### Other notable changes

- Unify model field names related to models' public access - `publication_date` and `is_published` - #3706 by @michaljelonek
- Improve filter orders by payment status - #3749 @jxltom
- Refactor translations in emails - #3701 by @Kwaidan00
- Use exact image versions in docker-compose - #3742 by @ashishnitinpatil
- Sort order payment and history in descending order - #3747 by @jxltom
- Disable style-loader in dev mode - #3720 by @jxltom
- Add ordering to shipping method - #3806 by @michaljelonek
- Add missing type definition for dashboard 2.0 - #3776 by @jxltom
- Add header and footer for checkout success pages #3752 by @jxltom
- Add instructions for using local assets in Docker - #3723 by @michaljelonek
- Update S3 deployment documentation to include CORS configuration note - #3743 by @NyanKiyoshi
- Fix missing migrations for is_published field of product and page model - #3757 by @jxltom
- Fix problem with l10n in Braintree payment gateway template - #3691 by @Kwaidan00
- Fix bug where payment is not filtered from active ones when creating payment - #3732 by @jxltom
- Fix incorrect cart badge location - #3786 by @jxltom
- Fix storefront styles after bootstrap is updated to 4.3.1 - #3753 by @jxltom
- Fix logo size in different browser and devices with different sizes - #3722 by @jxltom
- Rename dumpdata file `db.json` to `populatedb_data.json` - #3810 by @maarcingebala
- Prefetch collections for product availability - #3813 by @michaljelonek
- Bump django-graphql-jwt - #3814 by @michaljelonek
- Fix generating slug from title - #3816 by @maarcingebala
- New translations:
  - Estonian
  - Indonesian

## 2.3.1

- Fix access to private variant fields in API - #3773 by maarcingebala
- Limit access of quantity and allocated quantity to staff in GraphQL API #3780 by @jxltom

## 2.3.0

### API

- Return user's last checkout in the `User` type - #3578 by @fowczarek
- Automatically assign checkout to the logged in user - #3587 by @fowczarek
- Expose `chargeTaxesOnShipping` field in the `Shop` type - #3603 by @fowczarek
- Expose list of enabled payment gateways - #3639 by @fowczarek
- Validate uploaded files in a unified way - #3633 by @fowczarek
- Add mutation to trigger fetching tax rates - #3622 by @fowczarek
- Use USERNAME_FIELD instead of hard-code email field when resolving user - #3577 by @jxltom
- Require variant and quantity fields in `CheckoutLineInput` type - #3592 by @jxltom
- Preserve order of nodes in `get_nodes_or_error` function - #3632 by @jxltom
- Add list mutations for `Voucher` and `Sale` models - #3669 by @michaljelonek
- Use proper type for countries in `Voucher` type - #3664 by @michaljelonek
- Require email in when creating checkout in API - #3667 by @michaljelonek
- Unify returning errors in the `tokenCreate` mutation - #3666 by @michaljelonek
- Use `Date` field in Sale/Voucher inputs - #3672 by @michaljelonek
- Refactor checkout mutations - #3610 by @fowczarek
- Refactor `clean_instance`, so it does not returns errors anymore - #3597 by @akjanik
- Handle GraphqQL syntax errors - #3576 by @jxltom

### Core

- Refactor payments architecture - #3519 by @michaljelonek
- Improve Docker and `docker-compose` configuration - #3657 by @michaljelonek
- Allow setting payment status manually for dummy gateway in Storefront 1.0 - #3648 by @jxltom
- Infer default transaction kind from operation type - #3646 by @jxltom
- Get correct payment status for order without any payments - #3605 by @jxltom
- Add default ordering by `id` for `CartLine` model - #3593 by @jxltom
- Fix "set password" email sent to customer created in the dashboard - #3688 by @Kwaidan00

### Dashboard 2.0

- ️Add taxes section - #3622 by @dominik-zeglen
- Add drag'n'drop image upload - #3611 by @dominik-zeglen
- Unify grid handling - #3520 by @dominik-zeglen
- Add component generator - #3670 by @dominik-zeglen
- Throw Typescript errors while snapshotting - #3611 by @dominik-zeglen
- Simplify mutation's error checking - #3589 by @dominik-zeglen
- Fix order cancelling - #3624 by @dominik-zeglen
- Fix logo placement - #3602 by @dominik-zeglen

### Other notable changes

- Register Celery task for updating exchange rates - #3599 by @jxltom
- Fix handling different attributes with the same slug - #3626 by @jxltom
- Add missing migrations for tax rate choices - #3629 by @jxltom
- Fix `TypeError` on calling `get_client_token` - #3660 by @michaljelonek
- Make shipping required as default when creating product types - #3655 by @jxltom
- Display payment status on customer's account page in Storefront 1.0 - #3637 by @jxltom
- Make order fields sequence in Dashboard 1.0 same as in Dashboard 2.0 - #3606 by @jxltom
- Fix returning products for homepage for the currently viewing user - #3598 by @jxltom
- Allow filtering payments by status in Dashboard 1.0 - #3608 by @jxltom
- Fix typo in the definition of order status - #3649 by @jxltom
- Add margin for order notes section - #3650 by @jxltom
- Fix logo position - #3609, #3616 by @jxltom
- Storefront visual improvements - #3696 by @piotrgrundas
- Fix product list price filter - #3697 by @Kwaidan00
- Redirect to success page after successful payment - #3693 by @Kwaidan00

## 2.2.0

### API

- Use `PermissionEnum` as input parameter type for `permissions` field - #3434 by @maarcingebala
- Add "authorize" and "charge" mutations for payments - #3426 by @jxltom
- Add alt text to product thumbnails and background images of collections and categories - #3429 by @fowczarek
- Fix passing decimal arguments = #3457 by @fowczarek
- Allow sorting products by the update date - #3470 by @jxltom
- Validate and clear the shipping method in draft order mutations - #3472 by @fowczarek
- Change tax rate field to choice field - #3478 by @fowczarek
- Allow filtering attributes by collections - #3508 by @maarcingebala
- Resolve to `None` when empty object ID was passed as mutation argument - #3497 by @maarcingebala
- Change `errors` field type from [Error] to [Error!] - #3489 by @fowczarek
- Support creating default variant for product types that don't use multiple variants - #3505 by @fowczarek
- Validate SKU when creating a default variant - #3555 by @fowczarek
- Extract enums to separate files - #3523 by @maarcingebala

### Core

- Add Stripe payment gateway - #3408 by @jxltom
- Add `first_name` and `last_name` fields to the `User` model - #3101 by @fowczarek
- Improve several payment validations - #3418 by @jxltom
- Optimize payments related database queries - #3455 by @jxltom
- Add publication date to collections - #3369 by @k-brk
- Fix hard-coded site name in order PDFs - #3526 by @NyanKiyoshi
- Update favicons to the new style - #3483 by @dominik-zeglen
- Fix migrations for default currency - #3235 by @bykof
- Remove Elasticsearch from `docker-compose.yml` - #3482 by @maarcingebala
- Resort imports in tests - #3471 by @jxltom
- Fix the no shipping orders payment crash on Stripe - #3550 by @NyanKiyoshi
- Bump backend dependencies - #3557 by @maarcingebala. This PR removes security issue CVE-2019-3498 which was present in Django 2.1.4. Saleor however wasn't vulnerable to this issue as it doesn't use the affected `django.views.defaults.page_not_found()` view.
- Generate random data using the default currency - #3512 by @stephenmoloney
- New translations:
  - Catalan
  - Serbian

### Dashboard 2.0

- Restyle product selection dialogs - #3499 by @dominik-zeglen, @maarcingebala
- Fix minor visual bugs in Dashboard 2.0 - #3433 by @dominik-zeglen
- Display warning if order draft has missing data - #3431 by @dominik-zeglen
- Add description field to collections - #3435 by @dominik-zeglen
- Add query batching - #3443 by @dominik-zeglen
- Use autocomplete fields in country selection - #3443 by @dominik-zeglen
- Add alt text to categories and collections - #3461 by @dominik-zeglen
- Use first and last name of a customer or staff member in UI - #3247 by @Bonifacy1, @dominik-zeglen
- Show error page if an object was not found - #3463 by @dominik-zeglen
- Fix simple product's inventory data saving bug - #3474 by @dominik-zeglen
- Replace `thumbnailUrl` with `thumbnail { url }` - #3484 by @dominik-zeglen
- Change "Feature on Homepage" switch behavior - #3481 by @dominik-zeglen
- Expand payment section in order view - #3502 by @dominik-zeglen
- Change TypeScript loader to speed up the build process - #3545 by @patrys

### Bugfixes

- Do not show `Pay For Order` if order is partly paid since partial payment is not supported - #3398 by @jxltom
- Fix attribute filters in the products category view - #3535 by @fowczarek
- Fix storybook dependencies conflict - #3544 by @dominik-zeglen

## 2.1.0

### API

- Change selected connection fields to lists - #3307 by @fowczarek
- Require pagination in connections - #3352 by @maarcingebala
- Replace Graphene view with a custom one - #3263 by @patrys
- Change `sortBy` parameter to use enum type - #3345 by @fowczarek
- Add `me` query to fetch data of a logged-in user - #3202, #3316 by @fowczarek
- Add `canFinalize` field to the Order type - #3356 by @fowczarek
- Extract resolvers and mutations to separate files - #3248 by @fowczarek
- Add VAT tax rates field to country - #3392 by @michaljelonek
- Allow creating orders without users - #3396 by @fowczarek

### Core

- Add Razorpay payment gatway - #3205 by @NyanKiyoshi
- Use standard tax rate as a default tax rate value - #3340 by @fowczarek
- Add description field to the Collection model - #3275 by @fowczarek
- Enforce the POST method on VAT rates fetching - #3337 by @NyanKiyoshi
- Generate thumbnails for category/collection background images - #3270 by @NyanKiyoshi
- Add warm-up support in product image creation mutation - #3276 by @NyanKiyoshi
- Fix error in the `populatedb` script when running it not from the project root - #3272 by @NyanKiyoshi
- Make Webpack rebuilds fast - #3290 by @patrys
- Skip installing Chromium to make deployment faster - #3227 by @jxltom
- Add default test runner - #3258 by @jxltom
- Add Transifex client to Pipfile - #3321 by @jxltom
- Remove additional pytest arguments in tox - #3338 by @jxltom
- Remove test warnings - #3339 by @jxltom
- Remove runtime warning when product has discount - #3310 by @jxltom
- Remove `django-graphene-jwt` warnings - #3228 by @jxltom
- Disable deprecated warnings - #3229 by @jxltom
- Add `AWS_S3_ENDPOINT_URL` setting to support DigitalOcean spaces. - #3281 by @hairychris
- Add `.gitattributes` file to hide diffs for generated files on Github - #3055 by @NyanKiyoshi
- Add database sequence reset to `populatedb` - #3406 by @michaljelonek
- Get authorized amount from succeeded auth transactions - #3417 by @jxltom
- Resort imports by `isort` - #3412 by @jxltom

### Dashboard 2.0

- Add confirmation modal when leaving view with unsaved changes - #3375 by @dominik-zeglen
- Add dialog loading and error states - #3359 by @dominik-zeglen
- Split paths and urls - #3350 by @dominik-zeglen
- Derive state from props in forms - #3360 by @dominik-zeglen
- Apply debounce to autocomplete fields - #3351 by @dominik-zeglen
- Use Apollo signatures - #3353 by @dominik-zeglen
- Add order note field in the order details view - #3346 by @dominik-zeglen
- Add app-wide progress bar - #3312 by @dominik-zeglen
- Ensure that all queries are built on top of TypedQuery - #3309 by @dominik-zeglen
- Close modal windows automatically - #3296 by @dominik-zeglen
- Move URLs to separate files - #3295 by @dominik-zeglen
- Add basic filters for products and orders list - #3237 by @Bonifacy1
- Fetch default currency from API - #3280 by @dominik-zeglen
- Add `displayName` property to components - #3238 by @Bonifacy1
- Add window titles - #3279 by @dominik-zeglen
- Add paginator component - #3265 by @dominik-zeglen
- Update Material UI to 3.6 - #3387 by @patrys
- Upgrade React, Apollo, Webpack and Babel - #3393 by @patrys
- Add pagination for required connections - #3411 by @dominik-zeglen

### Bugfixes

- Fix language codes - #3311 by @jxltom
- Fix resolving empty attributes list - #3293 by @maarcingebala
- Fix range filters not being applied - #3385 by @michaljelonek
- Remove timeout for updating image height - #3344 by @jxltom
- Return error if checkout was not found - #3289 by @maarcingebala
- Solve an auto-resize conflict between Materialize and medium-editor - #3367 by @adonig
- Fix calls to `ngettext_lazy` - #3380 by @patrys
- Filter preauthorized order from succeeded transactions - #3399 by @jxltom
- Fix incorrect country code in fixtures - #3349 by @bingimar
- Fix updating background image of a collection - #3362 by @fowczarek & @dominik-zeglen

### Docs

- Document settings related to generating thumbnails on demand - #3329 by @NyanKiyoshi
- Improve documentation for Heroku deployment - #3170 by @raybesiga
- Update documentation on Docker deployment - #3326 by @jxltom
- Document payment gateway configuration - #3376 by @NyanKiyoshi

## 2.0.0

### API

- Add mutation to delete a customer; add `isActive` field in `customerUpdate` mutation - #3177 by @maarcingebala
- Add mutations to manage authorization keys - #3082 by @maarcingebala
- Add queries for dashboard homepage - #3146 by @maarcingebala
- Allows user to unset homepage collection - #3140 by @oldPadavan
- Use enums as permission codes - #3095 by @the-bionic
- Return absolute image URLs - #3182 by @maarcingebala
- Add `backgroundImage` field to `CategoryInput` - #3153 by @oldPadavan
- Add `dateJoined` and `lastLogin` fields in `User` type - #3169 by @maarcingebala
- Separate `parent` input field from `CategoryInput` - #3150 by @akjanik
- Remove duplicated field in Order type - #3180 by @maarcingebala
- Handle empty `backgroundImage` field in API - #3159 by @maarcingebala
- Generate name-based slug in collection mutations - #3145 by @akjanik
- Remove products field from `collectionUpdate` mutation - #3141 by @oldPadavan
- Change `items` field in `Menu` type from connection to list - #3032 by @oldPadavan
- Make `Meta.description` required in `BaseMutation` - #3034 by @oldPadavan
- Apply `textwrap.dedent` to GraphQL descriptions - #3167 by @fowczarek

### Dashboard 2.0

- Add collection management - #3135 by @dominik-zeglen
- Add customer management - #3176 by @dominik-zeglen
- Add homepage view - #3155, #3178 by @Bonifacy1 and @dominik-zeglen
- Add product type management - #3052 by @dominik-zeglen
- Add site settings management - #3071 by @dominik-zeglen
- Escape node IDs in URLs - #3115 by @dominik-zeglen
- Restyle categories section - #3072 by @Bonifacy1

### Other

- Change relation between `ProductType` and `Attribute` models - #3097 by @maarcingebala
- Remove `quantity-allocated` generation in `populatedb` script - #3084 by @MartinSeibert
- Handle `Money` serialization - #3131 by @Pacu2
- Do not collect unnecessary static files - #3050 by @jxltom
- Remove host mounted volume in `docker-compose` - #3091 by @tiangolo
- Remove custom services names in `docker-compose` - #3092 by @tiangolo
- Replace COUNTRIES with countries.countries - #3079 by @neeraj1909
- Installing dev packages in docker since tests are needed - #3078 by @jxltom
- Remove comparing string in address-form-panel template - #3074 by @tomcio1205
- Move updating variant names to a Celery task - #3189 by @fowczarek

### Bugfixes

- Fix typo in `clean_input` method - #3100 by @the-bionic
- Fix typo in `ShippingMethod` model - #3099 by @the-bionic
- Remove duplicated variable declaration - #3094 by @the-bionic

### Docs

- Add createdb note to getting started for Windows - #3106 by @ajostergaard
- Update docs on pipenv - #3045 by @jxltom<|MERGE_RESOLUTION|>--- conflicted
+++ resolved
@@ -8,11 +8,9 @@
 - Add sub-categories to random data - #4949 by @IKarbowiak
 - Deprecate `localized` field in Money type - #4952 by @IKarbowiak
 - Fix for shipping api doesn't apply taxes - #4913 by @kswiatek92
-<<<<<<< HEAD
 - Query object translation with only manage_translation permission - #4914 by @fowczarek
-=======
 - Add cutomer note to draft orders api - #4973 by @IKarbowiak
->>>>>>> fd8cb83a
+
 
 ## 2.9.0
 
