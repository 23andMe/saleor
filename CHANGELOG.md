--- conflicted
+++ resolved
@@ -66,14 +66,10 @@
 - Remove triggering a webhook event `PRODUCT_UPDATED`  when calling `ProductVariantCreate` mutation.  Use `PRODUCT_VARIANT_CREATED` instead - #6963 by @piotrgrundas
 - Remove triggering a webhook event `PRODUCT_UPDATED` when calling  `ProductVariantChannelListingUpdate` mutation. Use `PRODUCT_VARIANT_UPDATED` instead - #6963 by @piotrgrundas
 - Refactor listing payment gateways - #7050 by @maarcingebala. Breaking changes in plugin methods: removed `get_payment_gateway` and `get_payment_gateway_for_checkout`; instead `get_payment_gateways` was added.
-<<<<<<< HEAD
 - Change error class in `CollectionBulkDelete` to `CollectionErrors` - #7061 by @d-wysocki
-
-=======
 - Fix doubling price in checkout for products without tax - #7056 by @IKarbowiak
   - Introduce changes in plugins method:
     - `calculate_checkout_subtotal` has been dropped from plugins, for correct subtotal calculation, `calculate_checkout_line_total` must be set (manager method for calculating checkout subtotal uses `calculate_checkout_line_total` method)
->>>>>>> 29830d2a
 
 ### Other
 
