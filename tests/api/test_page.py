--- conflicted
+++ resolved
@@ -2,11 +2,7 @@
 
 import graphene
 from saleor.page.models import Page
-<<<<<<< HEAD
-from .utils import assert_read_only_mode
-=======
-from tests.api.utils import get_graphql_content
->>>>>>> 3b0b10f0
+from tests.api.utils import assert_read_only_mode, get_graphql_content
 
 
 def test_page_query(user_api_client, page):
@@ -58,23 +54,10 @@
     # test creating root page
     variables = {
         'title': page_title, 'content': page_content,
-<<<<<<< HEAD
-        'isVisible': page_isVisible, 'slug': page_slug})
-    response = admin_api_client.post(
-        reverse('api'), {'query': query, 'variables': variables})
-    assert_read_only_mode(response)
-=======
         'isVisible': page_isVisible, 'slug': page_slug}
     response = staff_api_client.post_graphql(
         query, variables, permissions=[permission_manage_pages])
-    content = get_graphql_content(response)
-    data = content['data']['pageCreate']
-    assert data['errors'] == []
-    assert data['page']['title'] == page_title
-    assert data['page']['content'] == page_content
-    assert data['page']['slug'] == page_slug
-    assert data['page']['isVisible'] == page_isVisible
->>>>>>> 3b0b10f0
+    assert_read_only_mode(response)
 
 
 def test_page_delete_mutation(staff_api_client, page, permission_manage_pages):
@@ -92,22 +75,10 @@
               }
             }
     """
-<<<<<<< HEAD
-    variables = json.dumps({
-        'id': graphene.Node.to_global_id('Page', page.id)})
-    response = admin_api_client.post(
-        reverse('api'), {'query': query, 'variables': variables})
-    assert_read_only_mode(response)
-=======
     variables = {'id': graphene.Node.to_global_id('Page', page.id)}
     response = staff_api_client.post_graphql(
         query, variables, permissions=[permission_manage_pages])
-    content = get_graphql_content(response)
-    data = content['data']['pageDelete']
-    assert data['page']['title'] == page.title
-    with pytest.raises(page._meta.model.DoesNotExist):
-        page.refresh_from_db()
->>>>>>> 3b0b10f0
+    assert_read_only_mode(response)
 
 
 def test_paginate_pages(user_api_client, page):
