--- conflicted
+++ resolved
@@ -2,8 +2,6 @@
 
 from saleor.graphql.core.utils import snake_to_camel_case
 
-<<<<<<< HEAD
-=======
 
 def _get_graphql_content_from_response(response):
     return json.loads(response.content.decode('utf8'))
@@ -18,7 +16,6 @@
     assert 'errors' not in content, content['errors']
     return content
 
->>>>>>> 3b0b10f0
 
 def assert_no_permission(response):
     content = _get_graphql_content_from_response(response)
