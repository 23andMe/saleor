adyen==4.0.0
amqp==5.0.5; python_version >= "3.6"
aniso8601==7.0.0
asgiref==3.3.1; python_version >= "3.6"
authorizenet==1.1.3
babel==2.9.0; (python_version >= "2.7" and python_full_version < "3.0.0") or (python_full_version >= "3.4.0")
beautifulsoup4==4.7.1
billiard==3.6.3.0; python_version >= "3.6"
<<<<<<< HEAD
boto3==1.17.36; (python_version >= "2.7" and python_full_version < "3.0.0") or (python_full_version >= "3.6.0")
botocore==1.20.36; python_version >= "2.7" and python_full_version < "3.0.0" or python_full_version >= "3.6.0"
=======
boto3==1.17.40; (python_version >= "2.7" and python_full_version < "3.0.0") or (python_full_version >= "3.6.0")
botocore==1.20.40; python_version >= "2.7" and python_full_version < "3.0.0" or python_full_version >= "3.6.0"
>>>>>>> 90c12d61
braintree==4.6.0
cachetools==4.2.1; python_version >= "3.5" and python_version < "4.0" and (python_version >= "3.5" and python_full_version < "3.0.0" or python_version >= "3.5" and python_full_version >= "3.6.0")
cairocffi==1.2.0; python_version >= "3.6"
cairosvg==2.5.2; python_version >= "3.6"
celery==5.0.5; python_version >= "3.6"
certifi==2020.12.5; python_version >= "2.7" and python_full_version < "3.0.0" or python_full_version >= "3.5.0"
cffi==1.14.5; python_version >= "3.6" and python_full_version < "3.0.0" or python_version >= "3.6" and python_full_version >= "3.6.0"
chardet==4.0.0; python_version >= "2.7" and python_full_version < "3.0.0" or python_full_version >= "3.5.0"
click-didyoumean==0.0.3; python_version >= "3.6"
click-plugins==1.1.1; python_version >= "3.6"
click-repl==0.1.6; python_version >= "3.6"
click==7.1.2; python_version >= "3.6" and python_full_version < "3.0.0" or python_full_version >= "3.5.0" and python_version >= "3.6"
colorama==0.4.4; python_version >= "2.7" and python_full_version < "3.0.0" and sys_platform == "win32" or sys_platform == "win32" and python_full_version >= "3.5.0"
cssselect2==0.4.1; python_version >= "3.6"
defusedxml==0.7.1; python_version >= "3.6" and python_full_version < "3.0.0" or python_full_version >= "3.5.0" and python_version >= "3.6"
dj-database-url==0.5.0
dj-email-url==1.0.2
django-appconf==1.0.4
django-cache-url==3.2.3
django-countries==6.1.3
django-filter==2.4.0; python_version >= "3.5"
django-js-asset==1.2.2; python_version >= "3.6"
django-measurement==3.2.3
django-mptt==0.12.0; python_version >= "3.6"
django-phonenumber-field==5.0.0; python_version >= "3.5"
django-prices-openexchangerates==1.1.0
django-prices-vatlayer==1.1.0
django-prices==2.2.0
django-redis==4.12.1; python_version >= "3.5"
django-render-block==0.8.1; python_version >= "3.5"
django-storages==1.11.1; python_version >= "3.5"
django-templated-email==2.3.0
django-versatileimagefield==2.0
django==3.1.7; python_version >= "3.6"
draftjs-sanitizer==1.0.0
enmerkar==0.7.1
et-xmlfile==1.0.1; python_version >= "3.6"
faker==6.6.3; python_version >= "3.6"
freezegun==0.3.15; (python_version >= "2.7" and python_full_version < "3.0.0") or (python_full_version >= "3.5.0")
<<<<<<< HEAD
google-api-core==1.26.2; python_version >= "3.6" and python_full_version < "3.0.0" or python_full_version >= "3.6.0" and python_version >= "3.6"
=======
google-api-core==1.26.3; python_version >= "3.6" and python_full_version < "3.0.0" or python_full_version >= "3.6.0" and python_version >= "3.6"
>>>>>>> 90c12d61
google-auth==1.28.0; python_version >= "3.6" and python_full_version < "3.0.0" or python_version >= "3.6" and python_full_version >= "3.6.0"
google-cloud-core==1.6.0; python_version >= "3.5" and python_full_version < "3.0.0" or python_version >= "3.5" and python_full_version >= "3.6.0"
google-cloud-pubsub==2.4.0; python_version >= "3.6"
google-cloud-storage==1.37.0; (python_version >= "2.7" and python_full_version < "3.0.0") or (python_full_version >= "3.6.0")
google-crc32c==1.1.2; python_version >= "3.6" and python_full_version < "3.0.0" or python_version >= "3.6" and python_full_version >= "3.6.0"
google-i18n-address==2.4.0
google-measurement-protocol==1.1.0
google-resumable-media==1.2.0; python_version >= "3.5" and python_full_version < "3.0.0" or python_version >= "3.5" and python_full_version >= "3.6.0"
googleapis-common-protos==1.53.0; python_version >= "3.6" and python_full_version < "3.0.0" or python_full_version >= "3.6.0" and python_version >= "3.6"
graphene-django==2.13.0
graphene-federation==0.1.0
graphene==2.1.8
graphql-core==2.3.2
graphql-relay==2.0.1
grpc-google-iam-v1==0.12.3; python_version >= "3.6"
grpcio==1.36.1; python_version >= "3.6" and python_full_version < "3.0.0" or python_full_version >= "3.6.0" and python_version >= "3.6"
gunicorn==20.1.0; python_version >= "3.5"
h11==0.12.0; python_version >= "3.6"
html-to-draftjs==1.0.1
html2text==2020.1.16; python_version >= "3.5"
html5lib==1.1; python_version >= "3.6" and python_full_version < "3.0.0" or python_full_version >= "3.5.0" and python_version >= "3.6"
httptools==0.1.1; sys_platform != "win32" and sys_platform != "cygwin" and platform_python_implementation != "PyPy"
idna==2.10; python_version >= "2.7" and python_full_version < "3.0.0" or python_full_version >= "3.5.0"
jaeger-client==4.4.0
jmespath==0.10.0; python_version >= "2.7" and python_full_version < "3.0.0" or python_full_version >= "3.6.0"
jsonfield==3.1.0; python_version >= "3.6"
kombu==5.0.2; python_version >= "3.6"
libcst==0.3.17; python_version >= "3.6"
lxml==4.6.3; python_version >= "2.7" and python_full_version < "3.0.0" or python_full_version >= "3.5.0"
markdown==3.3.4; python_version >= "3.6"
maxminddb==2.0.3; python_version >= "3.6"
measurement==3.2.0
micawber==0.5.3
mpmath==1.2.1; python_version >= "3.6"
mypy-extensions==0.4.3; python_version >= "3.6"
oauthlib==3.1.0; (python_version >= "2.7" and python_full_version < "3.0.0") or (python_full_version >= "3.4.0")
openpyxl==3.0.7; python_version >= "3.6"
opentracing==2.4.0
packaging==20.9; python_version >= "3.6" and python_full_version < "3.0.0" or python_full_version >= "3.6.0" and python_version >= "3.6"
petl==1.7.4; (python_version >= "2.7" and python_full_version < "3.0.0") or (python_full_version >= "3.4.0")
phonenumberslite==8.12.20
pillow==8.1.2; python_version >= "3.6"
prices==1.1.0
promise==2.3
prompt-toolkit==3.0.18; python_full_version >= "3.6.1" and python_version >= "3.6"
proto-plus==1.18.1; python_version >= "3.6"
protobuf==3.15.6; python_version >= "3.6" and python_full_version < "3.0.0" or python_full_version >= "3.6.0" and python_version >= "3.6"
psycopg2-binary==2.8.6; (python_version >= "2.7" and python_full_version < "3.0.0") or (python_full_version >= "3.4.0")
purl==1.5
pyasn1-modules==0.2.8; python_version >= "3.5" and python_full_version < "3.0.0" or python_version >= "3.5" and python_full_version >= "3.6.0"
pyasn1==0.4.8; python_version >= "3.5" and python_full_version < "3.0.0" and python_version < "4" and (python_version >= "3.6" and python_full_version < "3.0.0" or python_version >= "3.6" and python_full_version >= "3.6.0") or python_version >= "3.5" and python_full_version >= "3.6.0" and python_version < "4" and (python_version >= "3.6" and python_full_version < "3.0.0" or python_version >= "3.6" and python_full_version >= "3.6.0")
pybars3==0.9.7
pycparser==2.20; python_version >= "3.6" and python_full_version < "3.0.0" or python_full_version >= "3.4.0" and python_version >= "3.6"
pyjwt==2.0.1; python_version >= "3.6"
pymeta3==0.5.1
pyparsing==2.4.7; python_version >= "3.6" and python_full_version < "3.0.0" or python_full_version >= "3.6.0" and python_version >= "3.6"
pyphen==0.10.0; python_version >= "3.6"
python-dateutil==2.8.1; python_version >= "3.6" and python_full_version < "3.0.0" or python_full_version >= "3.6.0" and python_version >= "3.6"
<<<<<<< HEAD
python-dotenv==0.15.0
python-http-client==3.3.2; python_version >= "2.7" and python_full_version < "3.0.0" or python_full_version >= "3.5.0"
=======
python-dotenv==0.16.0
>>>>>>> 90c12d61
python-json-logger==2.0.1; python_version >= "3.4"
python-magic-bin==0.4.14; sys_platform == "win32"
python-magic==0.4.22; python_version >= "2.7" and python_full_version < "3.0.0" or python_full_version >= "3.5.0"
pytimeparse==1.1.8
pytz==2021.1; python_version >= "3.6" and python_full_version < "3.0.0" or python_full_version >= "3.6.0" and python_version >= "3.6"
pyxb==1.2.5
pyyaml==5.4.1; python_version >= "3.6" and python_full_version < "3.0.0" or python_full_version >= "3.6.0" and python_version >= "3.6"
razorpay==1.2.0
redis==3.5.3; python_version >= "3.6" and python_full_version < "3.0.0" or python_version >= "3.6" and python_full_version >= "3.5.0"
requests==2.25.1; (python_version >= "2.7" and python_full_version < "3.0.0") or (python_full_version >= "3.5.0")
rsa==4.7.2; python_version >= "3.5" and python_version < "4" and (python_version >= "3.6" and python_full_version < "3.0.0" or python_version >= "3.6" and python_full_version >= "3.6.0")
rx==1.6.1
s3transfer==0.3.6; python_version >= "2.7" and python_full_version < "3.0.0" or python_full_version >= "3.6.0"
<<<<<<< HEAD
sendgrid==6.6.0; (python_version >= "2.7" and python_full_version < "3.0.0") or (python_full_version >= "3.5.0")
sentry-sdk==0.20.3
=======
sentry-sdk==1.0.0
>>>>>>> 90c12d61
singledispatch==3.6.1; python_version >= "2.6"
six==1.15.0; python_version >= "3.6" and python_full_version < "3.0.0" or python_full_version >= "3.6.0" and python_version >= "3.6"
soupsieve==2.2.1; python_version >= "3.6"
sqlparse==0.4.1; python_version >= "3.6"
starkbank-ecdsa==1.1.0; python_version >= "2.7" and python_full_version < "3.0.0" or python_full_version >= "3.5.0"
stripe==2.56.0; (python_version >= "2.7" and python_full_version < "3.0.0") or (python_full_version >= "3.4.0")
sympy==1.7.1; python_version >= "3.6"
text-unidecode==1.3
threadloop==1.0.2
thrift==0.13.0
tinycss2==1.1.0; python_version >= "3.6"
tornado==6.1; python_version >= "3.5"
tqdm==4.59.0; (python_version >= "2.7" and python_full_version < "3.0.0") or (python_full_version >= "3.4.0")
typing-extensions==3.7.4.3; python_version >= "3.6"
typing-inspect==0.6.0; python_version >= "3.6"
unidecode==1.2.0; python_version >= "2.7" and python_full_version < "3.0.0" or python_full_version >= "3.4.0"
urllib3==1.26.4; python_version >= "2.7" and python_full_version < "3.0.0" or python_full_version >= "3.6.0" and python_version < "4"
uvicorn==0.13.4
uvloop==0.15.2; sys_platform != "win32" and sys_platform != "cygwin" and platform_python_implementation != "PyPy" and python_version >= "3.7"
vine==5.0.0; python_version >= "3.6"
watchgod==0.7; python_version >= "3.5"
wcwidth==0.2.5; python_full_version >= "3.6.1" and python_version >= "3.6"
weasyprint==52.4; python_version >= "3.6"
webencodings==0.5.1; python_version >= "3.6" and python_full_version < "3.0.0" or python_full_version >= "3.5.0" and python_version >= "3.6"
websockets==8.1; python_full_version >= "3.6.1"<|MERGE_RESOLUTION|>--- conflicted
+++ resolved
@@ -6,13 +6,8 @@
 babel==2.9.0; (python_version >= "2.7" and python_full_version < "3.0.0") or (python_full_version >= "3.4.0")
 beautifulsoup4==4.7.1
 billiard==3.6.3.0; python_version >= "3.6"
-<<<<<<< HEAD
-boto3==1.17.36; (python_version >= "2.7" and python_full_version < "3.0.0") or (python_full_version >= "3.6.0")
-botocore==1.20.36; python_version >= "2.7" and python_full_version < "3.0.0" or python_full_version >= "3.6.0"
-=======
 boto3==1.17.40; (python_version >= "2.7" and python_full_version < "3.0.0") or (python_full_version >= "3.6.0")
 botocore==1.20.40; python_version >= "2.7" and python_full_version < "3.0.0" or python_full_version >= "3.6.0"
->>>>>>> 90c12d61
 braintree==4.6.0
 cachetools==4.2.1; python_version >= "3.5" and python_version < "4.0" and (python_version >= "3.5" and python_full_version < "3.0.0" or python_version >= "3.5" and python_full_version >= "3.6.0")
 cairocffi==1.2.0; python_version >= "3.6"
@@ -52,11 +47,7 @@
 et-xmlfile==1.0.1; python_version >= "3.6"
 faker==6.6.3; python_version >= "3.6"
 freezegun==0.3.15; (python_version >= "2.7" and python_full_version < "3.0.0") or (python_full_version >= "3.5.0")
-<<<<<<< HEAD
-google-api-core==1.26.2; python_version >= "3.6" and python_full_version < "3.0.0" or python_full_version >= "3.6.0" and python_version >= "3.6"
-=======
 google-api-core==1.26.3; python_version >= "3.6" and python_full_version < "3.0.0" or python_full_version >= "3.6.0" and python_version >= "3.6"
->>>>>>> 90c12d61
 google-auth==1.28.0; python_version >= "3.6" and python_full_version < "3.0.0" or python_version >= "3.6" and python_full_version >= "3.6.0"
 google-cloud-core==1.6.0; python_version >= "3.5" and python_full_version < "3.0.0" or python_version >= "3.5" and python_full_version >= "3.6.0"
 google-cloud-pubsub==2.4.0; python_version >= "3.6"
@@ -115,12 +106,8 @@
 pyparsing==2.4.7; python_version >= "3.6" and python_full_version < "3.0.0" or python_full_version >= "3.6.0" and python_version >= "3.6"
 pyphen==0.10.0; python_version >= "3.6"
 python-dateutil==2.8.1; python_version >= "3.6" and python_full_version < "3.0.0" or python_full_version >= "3.6.0" and python_version >= "3.6"
-<<<<<<< HEAD
-python-dotenv==0.15.0
+python-dotenv==0.16.0
 python-http-client==3.3.2; python_version >= "2.7" and python_full_version < "3.0.0" or python_full_version >= "3.5.0"
-=======
-python-dotenv==0.16.0
->>>>>>> 90c12d61
 python-json-logger==2.0.1; python_version >= "3.4"
 python-magic-bin==0.4.14; sys_platform == "win32"
 python-magic==0.4.22; python_version >= "2.7" and python_full_version < "3.0.0" or python_full_version >= "3.5.0"
@@ -134,12 +121,8 @@
 rsa==4.7.2; python_version >= "3.5" and python_version < "4" and (python_version >= "3.6" and python_full_version < "3.0.0" or python_version >= "3.6" and python_full_version >= "3.6.0")
 rx==1.6.1
 s3transfer==0.3.6; python_version >= "2.7" and python_full_version < "3.0.0" or python_full_version >= "3.6.0"
-<<<<<<< HEAD
 sendgrid==6.6.0; (python_version >= "2.7" and python_full_version < "3.0.0") or (python_full_version >= "3.5.0")
-sentry-sdk==0.20.3
-=======
 sentry-sdk==1.0.0
->>>>>>> 90c12d61
 singledispatch==3.6.1; python_version >= "2.6"
 six==1.15.0; python_version >= "3.6" and python_full_version < "3.0.0" or python_full_version >= "3.6.0" and python_version >= "3.6"
 soupsieve==2.2.1; python_version >= "3.6"
