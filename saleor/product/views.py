--- conflicted
+++ resolved
@@ -116,22 +116,11 @@
     category = get_object_or_404(Category, id=category_id)
     actual_path = category.get_full_path()
     if actual_path != path:
-<<<<<<< HEAD
         return redirect(
             'product:category', permanent=True, path=actual_path,
             category_id=category_id)
     return TemplateResponse(
-        request, 'category/index.html', {'category': category})
-=======
-        return redirect('product:category', permanent=True, path=actual_path,
-                        category_id=category_id)
-    products = products_with_details(user=request.user).filter(
-        category__id=category.id).order_by('name')
-    product_filter = ProductCategoryFilter(
-        request.GET, queryset=products, category=category)
-    ctx = get_product_list_context(request, product_filter)
-    ctx.update({'object': category})
-    return TemplateResponse(request, 'category/index.html', ctx)
+        request, 'category/index.html', {'object': category})
 
 
 def collection_index(request, slug, pk):
@@ -142,5 +131,4 @@
         request.GET, queryset=products, collection=collection)
     ctx = get_product_list_context(request, product_filter)
     ctx.update({'object': collection})
-    return TemplateResponse(request, 'collection/index.html', ctx)
->>>>>>> c1c5b93b
+    return TemplateResponse(request, 'collection/index.html', ctx)