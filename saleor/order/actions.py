--- conflicted
+++ resolved
@@ -916,11 +916,7 @@
 ) -> Optional[Decimal]:
     # We set shipping refund amount only when refund amount is calculated by Saleor
     shipping_refund_amount = None
-<<<<<<< HEAD
-    if refund_shipping_costs and (refund_amount is None or refund_amount == 0):
-=======
     if refund_shipping_costs and refund_amount == 0:
->>>>>>> 3f9e8679
         shipping_refund_amount = shipping_price
     return shipping_refund_amount
 
@@ -947,17 +943,6 @@
         if item.include_shipping_costs:
             if item.amount == 0:
                 counted_shipping_amount = order.shipping_price_gross_amount
-<<<<<<< HEAD
-            shipping_refund_amount = __get_shipping_refund_amount(
-                item["include_shipping_costs"],
-                item["amount"],
-                order.shipping_price_gross_amount,
-            )
-            if shipping_refund_amount:
-                item["amount"] = shipping_refund_amount
-
-=======
-            refund_shipping_costs = True
             if not item.from_deprecated_request:
                 shipping_refund_amount = __get_shipping_refund_amount(
                     item.include_shipping_costs,
@@ -967,9 +952,6 @@
                 if shipping_refund_amount:
                     item.amount = shipping_refund_amount
 
-    refund_amount = Decimal(sum([item.amount for item in payments if item.amount]))
-
->>>>>>> 3f9e8679
     with transaction_with_commit_on_errors():
         total_refund_amount, shipping_refund_amount = _process_refund(
             user=user,
@@ -1285,16 +1267,11 @@
     user: Optional["User"],
     app: Optional["App"],
     order: "Order",
-    payments: List[dict],
+    payments: List[OrderPaymentAction],
     order_lines: List[OrderLineData],
     fulfillment_lines: List[FulfillmentLineData],
     manager: "PluginsManager",
     refund: bool = False,
-<<<<<<< HEAD
-=======
-    amount: Decimal = Decimal("0"),
-    refund_shipping_costs=False,
->>>>>>> 3f9e8679
 ) -> Tuple[Fulfillment, Optional[Fulfillment], Optional[Order]]:
     """Process the request for replacing or returning the products.
 
@@ -1320,26 +1297,12 @@
     return_order_lines = [data for data in order_lines if not data.replace]
     return_fulfillment_lines = [data for data in fulfillment_lines if not data.replace]
 
-<<<<<<< HEAD
-    total_refund_amount = None
+    total_refund_amount = Decimal("0")
     shipping_refund_amount = None
 
     with traced_atomic_transaction():
         if refund and payments:
             total_refund_amount, shipping_refund_amount = _process_refund(
-=======
-    shipping_refund_amount = __get_shipping_refund_amount(
-        refund_shipping_costs, amount, order.shipping_price_gross_amount
-    )
-    total_refund_amount = Decimal("0")
-    with traced_atomic_transaction():
-        if refund and payment:
-            # FIXME this line is temporary and is for compatability
-            #  with the new changes of the _process_refund().
-            #  It should be refactored in this issue SALEOR-3670
-            payments = [OrderPaymentAction(payment, amount)]
-            total_refund_amount = _process_refund(
->>>>>>> 3f9e8679
                 user=user,
                 app=app,
                 order=order,
@@ -1418,39 +1381,37 @@
 
     Include shipping costs if needs be.
     """
-    payments_total_amount = Decimal(sum([item["amount"] for item in payments]))
+    payments_total_amount = Decimal(sum([item.amount for item in payments]))
 
     # Deduct already specified amounts.
     refund_amount -= payments_total_amount
 
     shipping_refund_amount = None
     for item in payments:
-        if item["include_shipping_costs"]:
+        if item.include_shipping_costs:
             refund_amount += order.shipping_price_gross_amount
-        if item["amount"] == 0:
-            if item["include_shipping_costs"]:
+        if item.amount == 0:
+            if item.include_shipping_costs:
                 shipping_refund_amount = __get_shipping_refund_amount(
-                    item["include_shipping_costs"],
-                    item["amount"],
+                    item.include_shipping_costs,
+                    item.amount,
                     order.shipping_price_gross_amount,
                 )
-                if item.get("is_deprecated_way", False):
+                if item.from_deprecated_request:
                     # If we still work with payments in a deprecated way,
                     # then we expect only one payment to be in the list.
                     # TODO: this part can be refactored once we fully switch
                     # to the list of payments and will remove the separated
                     # `amount_to_refund input.
-                    item["amount"] += min(
-                        refund_amount, item["payment"].captured_amount
-                    )
+                    item.amount += min(refund_amount, item.payment.captured_amount)
                 else:
-                    item["amount"] += shipping_refund_amount
+                    item.amount += shipping_refund_amount
 
             elif refund_amount > 0:
-                item["amount"] = min(refund_amount, item["payment"].captured_amount)
-                refund_amount -= item["amount"]
-
-    total_refund_amount = Decimal(sum([item["amount"] for item in payments]))
+                item.amount = min(refund_amount, item.payment.captured_amount)
+                refund_amount -= item.amount
+
+    total_refund_amount = Decimal(sum([item.amount for item in payments]))
     return total_refund_amount, shipping_refund_amount
 
 
@@ -1462,11 +1423,6 @@
     payments: List[OrderPaymentAction],
     order_lines_to_refund: List[OrderLineData],
     fulfillment_lines_to_refund: List[FulfillmentLineData],
-<<<<<<< HEAD
-=======
-    amount: Decimal,
-    refund_shipping_costs: bool,
->>>>>>> 3f9e8679
     manager: "PluginsManager",
 ):
     lines_to_refund: Dict[OrderLineIDType, Tuple[QuantityType, OrderLine]] = dict()
@@ -1482,51 +1438,19 @@
             order=order,
             user=user,
             app=app,
-            payment=item["payment"],
+            payment=item.payment,
             manager=manager,
             channel_slug=order.channel.slug,
-            amount=item["amount"],
-        )
-
-<<<<<<< HEAD
+            amount=item.amount,
+        )
+
         transaction.on_commit(
             lambda: events.payment_refunded_event(
                 order=order,
                 user=user,
                 app=app,
-                amount=item["amount"],  # type: ignore
-                payment=item["payment"],
-=======
-    # Happens when neither payments_to_refund nor amount_to_refund were specified.
-    if amount == 0:
-        amount = refund_amount
-        # we take into consideration the shipping costs only when amount is not
-        # provided.
-        if refund_shipping_costs:
-            amount += order.shipping_price_gross_amount
-        # At this point there can be only one payment.
-        payments[0].amount = min(payments[0].payment.captured_amount, amount)
-    if amount > 0:
-        for item in payments:
-            try_refund(
-                order=order,
-                user=user,
-                app=app,
+                amount=item.amount,  # type: ignore
                 payment=item.payment,
-                manager=manager,
-                channel_slug=order.channel.slug,
-                amount=item.amount,
-            )
-
-            transaction.on_commit(
-                lambda: events.payment_refunded_event(
-                    order=order,
-                    user=user,
-                    app=app,
-                    amount=item.amount,  # type: ignore
-                    payment=item.payment,
-                )
->>>>>>> 3f9e8679
             )
         )
 
