--- conflicted
+++ resolved
@@ -1,9 +1,6 @@
 """Checkout-related ORM models."""
-<<<<<<< HEAD
 from datetime import date
-=======
 from decimal import Decimal
->>>>>>> 7835a296
 from operator import attrgetter
 from typing import TYPE_CHECKING, Iterable, Optional
 from uuid import uuid4
