--- conflicted
+++ resolved
@@ -29,20 +29,7 @@
 def test_trigger_webhook_sync(mock_request, shipping_app):
     data = '{"key": "value"}'
     trigger_webhook_sync(
-<<<<<<< HEAD
-        WebhookEventType.SHIPPING_LIST_METHODS_FOR_CHECKOUT, data, shipping_app
-    )
-    webhook = shipping_app.webhooks.first()
-    mock_request.assert_called_once_with(
-        shipping_app.name,
-        webhook.pk,
-        webhook.target_url,
-        webhook.secret_key,
-        WebhookEventType.SHIPPING_LIST_METHODS_FOR_CHECKOUT,
-        data,
-=======
         WebhookEventSyncType.SHIPPING_LIST_METHODS_FOR_CHECKOUT, data, shipping_app
->>>>>>> 39a4c12d
     )
     event_delivery = EventDelivery.objects.first()
     mock_request.assert_called_once_with(shipping_app.name, event_delivery)
