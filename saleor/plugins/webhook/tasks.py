import json
import logging
from dataclasses import dataclass
from enum import Enum
from json import JSONDecodeError
from typing import TYPE_CHECKING, Any, Callable, Dict, Optional, Tuple, Type
from urllib.parse import urlparse, urlunparse

import boto3
import requests
from botocore.exceptions import ClientError
from celery.exceptions import MaxRetriesExceededError
from celery.utils.log import get_task_logger
from google.cloud import pubsub_v1
from requests.exceptions import RequestException

from ...celeryconf import app
from ...core import EventDeliveryStatus
from ...core.models import EventDelivery, EventPayload
from ...core.tracing import webhooks_opentracing_trace
from ...payment import PaymentError
from ...settings import WEBHOOK_SYNC_TIMEOUT, WEBHOOK_TIMEOUT
from ...site.models import Site
from ...webhook.event_types import WebhookEventAsyncType, WebhookEventSyncType
from ...webhook.models import Webhook
from . import signature_for_payload
from .utils import (
    attempt_update,
    catch_duration_time,
    clear_successful_delivery,
    create_attempt,
    create_event_delivery_list_for_webhooks,
    delivery_update,
    parse_tax_data,
)

if TYPE_CHECKING:
    from ...app.models import App

logger = logging.getLogger(__name__)
task_logger = get_task_logger(__name__)


class WebhookSchemes(str, Enum):
    HTTP = "http"
    HTTPS = "https"
    AWS_SQS = "awssqs"
    GOOGLE_CLOUD_PUBSUB = "gcpubsub"


@dataclass
class WebhookResponse:
    content: str
    request_headers: Optional[Dict] = None
    response_headers: Optional[Dict] = None
    status: str = EventDeliveryStatus.SUCCESS
    duration: float = 0.0


def _get_webhooks_for_event(event_type, webhooks=None):
    """Get active webhooks from the database for an event."""
    permissions = {}
    required_permission = WebhookEventAsyncType.PERMISSIONS.get(
        event_type, WebhookEventSyncType.PERMISSIONS.get(event_type)
    )
    if required_permission:
        app_label, codename = required_permission.value.split(".")
        permissions["app__permissions__content_type__app_label"] = app_label
        permissions["app__permissions__codename"] = codename

    if webhooks is None:
        webhooks = Webhook.objects.all()

    webhooks = webhooks.filter(
        is_active=True,
        app__is_active=True,
        events__event_type__in=[event_type, WebhookEventAsyncType.ANY],
        **permissions,
    )
    webhooks = webhooks.select_related("app").prefetch_related(
        "app__permissions__content_type"
    )
    return webhooks


def trigger_webhooks_async(data, event_type, webhooks):
    payload = EventPayload.objects.create(payload=data)
    deliveries = create_event_delivery_list_for_webhooks(
        webhooks=webhooks,
        event_payload=payload,
        event_type=event_type,
    )
    for delivery in deliveries:
        send_webhook_request_async.delay(delivery.id)


<<<<<<< HEAD
def trigger_webhook_sync(event_type: str, data: str, app: "App"):
    """Send a synchronous payment webhook request."""
=======
def trigger_webhook_sync(
    event_type: str, data: str, app: "App", timeout=None
) -> Optional[Dict[Any, Any]]:
    """Send a synchronous webhook request."""
>>>>>>> b649a2fd
    webhooks = _get_webhooks_for_event(event_type, app.webhooks.all())
    webhook = webhooks.first()
    event_payload = EventPayload.objects.create(payload=data)
    delivery = EventDelivery.objects.create(
        status=EventDeliveryStatus.PENDING,
        event_type=event_type,
        payload=event_payload,
        webhook=webhook,
    )
    if not webhooks:
        raise PaymentError(f"No payment webhook found for event: {event_type}.")

    kwargs = {}
    if timeout:
        kwargs = {"timeout": timeout}
    return send_webhook_request_sync(app.name, delivery, **kwargs)


def trigger_tax_webhook_sync(event_type: str, data: str):
    """Send a synchronous tax webhook request."""
    webhooks = _get_webhooks_for_event(event_type)
    event_payload = EventPayload.objects.create(payload=data)
    for webhook in webhooks:
        delivery = EventDelivery.objects.create(
            status=EventDeliveryStatus.PENDING,
            event_type=event_type,
            payload=event_payload,
            webhook=webhook,
        )
        response_data = send_webhook_request_sync(webhook.app.name, delivery)
        tax_data = parse_tax_data(response_data)
        if tax_data:
            return tax_data
    return None


def send_webhook_using_http(
    target_url, message, domain, signature, event_type, timeout=WEBHOOK_TIMEOUT
):
    """Send a webhook request using http / https protocol.

    :param target_url: Target URL request will be sent to.
    :param message: Payload that will be used.
    :param domain: Current site domain.
    :param signature: Webhook secret key checksum.
    :param event_type: Webhook event type.
    :param timeout: Request timeout.

    :return: WebhookResponse object.
    """
    headers = {
        "Content-Type": "application/json",
        # X- headers will be deprecated in Saleor 4.0, proper headers are without X-
        "X-Saleor-Event": event_type,
        "X-Saleor-Domain": domain,
        "X-Saleor-Signature": signature,
        "Saleor-Event": event_type,
        "Saleor-Domain": domain,
        "Saleor-Signature": signature,
    }

    response = requests.post(target_url, data=message, headers=headers, timeout=timeout)
    return WebhookResponse(
        content=response.text,
        request_headers=headers,
        response_headers=dict(response.headers),
        duration=response.elapsed.total_seconds(),
        status=(
            EventDeliveryStatus.SUCCESS if response.ok else EventDeliveryStatus.FAILED
        ),
    )


def send_webhook_using_aws_sqs(target_url, message, domain, signature, event_type):
    parts = urlparse(target_url)
    region = "us-east-1"
    hostname_parts = parts.hostname.split(".")
    if len(hostname_parts) == 4 and hostname_parts[0] == "sqs":
        region = hostname_parts[1]
    client = boto3.client(
        "sqs",
        region_name=region,
        aws_access_key_id=parts.username,
        aws_secret_access_key=parts.password,
    )
    queue_url = urlunparse(
        ("https", parts.hostname, parts.path, parts.params, parts.query, parts.fragment)
    )
    is_fifo = parts.path.endswith(".fifo")

    msg_attributes = {
        "SaleorDomain": {"DataType": "String", "StringValue": domain},
        "EventType": {"DataType": "String", "StringValue": event_type},
    }
    if signature:
        msg_attributes["Signature"] = {"DataType": "String", "StringValue": signature}

    message_kwargs = {
        "QueueUrl": queue_url,
        "MessageAttributes": msg_attributes,
        "MessageBody": message.decode("utf-8"),
    }
    if is_fifo:
        message_kwargs["MessageGroupId"] = domain
    with catch_duration_time() as duration:
        response = client.send_message(**message_kwargs)
        return WebhookResponse(content=response, duration=duration())


def send_webhook_using_google_cloud_pubsub(
    target_url, message, domain, signature, event_type
):
    parts = urlparse(target_url)
    client = pubsub_v1.PublisherClient()
    topic_name = parts.path[1:]  # drop the leading slash
    with catch_duration_time() as duration:
        future = client.publish(
            topic_name,
            message,
            saleorDomain=domain,
            eventType=event_type,
            signature=signature,
        )
        response_duration = duration()
        response = future.result()
        return WebhookResponse(content=response, duration=response_duration)


def send_webhook_using_scheme_method(
    target_url, domain, secret, event_type, data
) -> WebhookResponse:
    parts = urlparse(target_url)
    message = data.encode("utf-8")
    signature = signature_for_payload(message, secret)
    scheme_matrix: Dict[
        WebhookSchemes, Tuple[Callable, Tuple[Type[Exception], ...]]
    ] = {
        WebhookSchemes.HTTP: (send_webhook_using_http, (RequestException,)),
        WebhookSchemes.HTTPS: (send_webhook_using_http, (RequestException,)),
        WebhookSchemes.AWS_SQS: (send_webhook_using_aws_sqs, (ClientError,)),
        WebhookSchemes.GOOGLE_CLOUD_PUBSUB: (
            send_webhook_using_google_cloud_pubsub,
            (pubsub_v1.publisher.exceptions.MessageTooLargeError, RuntimeError),
        ),
    }
    if method := scheme_matrix.get(parts.scheme.lower()):
        send_method, send_exception = method
        try:
            return send_method(
                target_url,
                message,
                domain,
                signature,
                event_type,
            )
        except send_exception as e:
            return WebhookResponse(content=str(e), status=EventDeliveryStatus.FAILED)
    raise ValueError("Unknown webhook scheme: %r" % (parts.scheme,))


@app.task(
    bind=True,
    retry_backoff=10,
    retry_kwargs={"max_retries": 5},
)
def send_webhook_request_async(self, event_delivery_id):
    try:
        delivery = EventDelivery.objects.select_related("payload", "webhook__app").get(
            id=event_delivery_id
        )
    except EventDelivery.DoesNotExist:
        logger.error("Event delivery id: %r not found", event_delivery_id)
        return
    data = delivery.payload.payload
    webhook = delivery.webhook
    domain = Site.objects.get_current().domain
    attempt = create_attempt(delivery, self.request.id)
    delivery_status = EventDeliveryStatus.SUCCESS
    try:
        with webhooks_opentracing_trace(
            delivery.event_type, domain, app_name=webhook.app.name
        ):
            response = send_webhook_using_scheme_method(
                webhook.target_url,
                domain,
                webhook.secret_key,
                delivery.event_type,
                data,
            )
        attempt_update(attempt, response)
        if response.status == EventDeliveryStatus.FAILED:
            task_logger.info(
                "[Webhook ID: %r] Failed request to %r: %r for event: %r."
                " Delivery attempt id: %r",
                webhook.id,
                webhook.target_url,
                response.content,
                delivery.event_type,
                attempt.id,
            )
            try:
                countdown = self.retry_backoff * (2 ** self.request.retries)
                self.retry(countdown=countdown, **self.retry_kwargs)
            except MaxRetriesExceededError:
                task_logger.warning(
                    "[Webhook ID: %r] Failed request to %r: exceeded retry limit."
                    "Delivery id: %r",
                    webhook.id,
                    webhook.target_url,
                    delivery.id,
                )
                delivery_status = EventDeliveryStatus.FAILED
        elif response.status == EventDeliveryStatus.SUCCESS:
            task_logger.info(
                "[Webhook ID:%r] Payload sent to %r for event %r. Delivery id: %r",
                webhook.id,
                webhook.target_url,
                delivery.event_type,
                delivery.id,
            )
        delivery_update(delivery, delivery_status)
    except ValueError as e:
        response = WebhookResponse(content=str(e), status=EventDeliveryStatus.FAILED)
        attempt_update(attempt, response)
        delivery_update(delivery=delivery, status=EventDeliveryStatus.FAILED)
    clear_successful_delivery(delivery)


def send_webhook_request_sync(
    app_name, delivery, timeout=WEBHOOK_SYNC_TIMEOUT
) -> Optional[Dict[Any, Any]]:
    event_payload = delivery.payload
    data = event_payload.payload
    webhook = delivery.webhook
    parts = urlparse(webhook.target_url)
    domain = Site.objects.get_current().domain
    message = data.encode("utf-8")
    signature = signature_for_payload(message, webhook.secret_key)

    if parts.scheme.lower() not in [WebhookSchemes.HTTP, WebhookSchemes.HTTPS]:
        delivery_update(delivery, EventDeliveryStatus.FAILED)
        raise ValueError("Unknown webhook scheme: %r" % (parts.scheme,))

    logger.debug(
        "[Webhook] Sending payload to %r for event %r.",
        webhook.target_url,
        delivery.event_type,
    )
    attempt = create_attempt(delivery=delivery, task_id=None)
    response = WebhookResponse(content="")
    response_data = None

    try:
        with webhooks_opentracing_trace(
            delivery.event_type, domain, sync=True, app_name=app_name
        ):
            response = send_webhook_using_http(
                webhook.target_url,
                message,
                domain,
                signature,
                delivery.event_type,
                timeout=timeout,
            )
            response_data = json.loads(response.content)
    except RequestException as e:
        logger.warning(
            "[Webhook] Failed request to %r: %r. "
            "ID of failed DeliveryAttempt: %r . ",
            webhook.target_url,
            e,
            attempt.id,
        )
        response.status = EventDeliveryStatus.FAILED
        if e.response:
            response.content = e.response.text
            response.response_headers = dict(e.response.headers)

    except JSONDecodeError as e:
        logger.warning(
            "[Webhook] Failed parsing JSON response from %r: %r."
            "ID of failed DeliveryAttempt: %r . ",
            webhook.target_url,
            e,
            attempt.id,
        )
        response.status = EventDeliveryStatus.FAILED
    else:
        if response.status == EventDeliveryStatus.SUCCESS:
            logger.debug(
                "[Webhook] Success response from %r."
                "Successful DeliveryAttempt id: %r",
                webhook.target_url,
                attempt.id,
            )

    attempt_update(attempt, response)
    delivery_update(delivery, response.status)
    clear_successful_delivery(delivery)

    return response_data if response.status == EventDeliveryStatus.SUCCESS else None


# DEPRECATED
# to be removed in task: #1q2x7xw
@app.task(compression="zlib")
def trigger_webhooks_for_event(event_type, data):
    """Send a webhook request for an event as an async task."""
    webhooks = _get_webhooks_for_event(event_type)
    for webhook in webhooks:
        send_webhook_request.delay(
            webhook.app.name,
            webhook.pk,
            webhook.target_url,
            webhook.secret_key,
            event_type,
            data,
        )


# to be removed in task: #1q2x7xw
@app.task(
    bind=True,
    retry_backoff=10,
    retry_kwargs={"max_retries": 5},
    compression="zlib",
)
def send_webhook_request(
    self, app_name, webhook_id, target_url, secret, event_type, data
):
    parts = urlparse(target_url)
    domain = Site.objects.get_current().domain
    message = data.encode("utf-8")
    signature = signature_for_payload(message, secret)

    scheme_matrix = {
        WebhookSchemes.HTTP: (send_webhook_using_http, RequestException),
        WebhookSchemes.HTTPS: (send_webhook_using_http, RequestException),
        WebhookSchemes.AWS_SQS: (send_webhook_using_aws_sqs, ClientError),
        WebhookSchemes.GOOGLE_CLOUD_PUBSUB: (
            send_webhook_using_google_cloud_pubsub,
            pubsub_v1.publisher.exceptions.MessageTooLargeError,
        ),
    }

    if methods := scheme_matrix.get(parts.scheme.lower()):
        send_method, send_exception = methods
        try:
            with webhooks_opentracing_trace(event_type, domain, app_name=app_name):
                send_method(target_url, message, domain, signature, event_type)
        except send_exception as e:
            task_logger.info("[Webhook] Failed request to %r: %r.", target_url, e)
            try:
                countdown = self.retry_backoff * (2 ** self.request.retries)
                self.retry(countdown=countdown, **self.retry_kwargs)
            except MaxRetriesExceededError:
                task_logger.warning(
                    "[Webhook] Failed request to %r: exceeded retry limit.",
                    target_url,
                )
        task_logger.info(
            "[Webhook ID:%r] Payload sent to %r for event %r",
            webhook_id,
            target_url,
            event_type,
        )
    else:
        raise ValueError("Unknown webhook scheme: %r" % (parts.scheme,))<|MERGE_RESOLUTION|>--- conflicted
+++ resolved
@@ -94,15 +94,10 @@
         send_webhook_request_async.delay(delivery.id)
 
 
-<<<<<<< HEAD
-def trigger_webhook_sync(event_type: str, data: str, app: "App"):
-    """Send a synchronous payment webhook request."""
-=======
 def trigger_webhook_sync(
     event_type: str, data: str, app: "App", timeout=None
 ) -> Optional[Dict[Any, Any]]:
     """Send a synchronous webhook request."""
->>>>>>> b649a2fd
     webhooks = _get_webhooks_for_event(event_type, app.webhooks.all())
     webhook = webhooks.first()
     event_payload = EventPayload.objects.create(payload=data)
