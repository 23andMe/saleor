import datetime
import uuid
from collections import defaultdict
from typing import TYPE_CHECKING, Any, Dict, Iterable, List, Optional, Tuple, Union

import graphene
from django.conf import settings
from django.contrib.auth.models import AnonymousUser
from django.core.exceptions import ObjectDoesNotExist, ValidationError
from django.db.models import Q
from django.utils import timezone
from graphql.error import GraphQLError

from ...checkout import AddressType, models
from ...checkout.complete_checkout import complete_checkout
from ...checkout.error_codes import CheckoutErrorCode
from ...checkout.fetch import (
    CheckoutLineInfo,
    fetch_checkout_info,
    fetch_checkout_lines,
    get_valid_collection_points_for_checkout_info,
    get_valid_shipping_method_list_for_checkout_info,
    populate_checkout_info_shippings,
)
from ...checkout.utils import (
    add_promo_code_to_checkout,
    add_variants_to_checkout,
    calculate_checkout_quantity,
    change_billing_address_in_checkout,
    change_shipping_address_in_checkout,
    clear_delivery_method,
    delete_external_shipping_id,
    is_shipping_required,
    recalculate_checkout_discount,
    remove_promo_code_from_checkout,
    remove_voucher_from_checkout,
    set_external_shipping_id,
    validate_variants_in_checkout_lines,
)
from ...core import analytics
from ...core.exceptions import InsufficientStock, PermissionDenied
from ...core.permissions import AccountPermissions
from ...core.tracing import traced_atomic_transaction
from ...core.transactions import transaction_with_commit_on_errors
from ...order import models as order_models
from ...product import models as product_models
from ...product.models import ProductChannelListing
from ...shipping import interface as shipping_interface
from ...shipping import models as shipping_models
from ...shipping.utils import convert_to_shipping_method_data
from ...warehouse import models as warehouse_models
from ...warehouse.availability import check_stock_and_preorder_quantity_bulk
from ...warehouse.reservations import get_reservation_length, is_reservation_enabled
from ..account.i18n import I18nMixin
from ..account.types import AddressInput
from ..channel.utils import clean_channel
from ..core.descriptions import (
    ADDED_IN_31,
    DEPRECATED_IN_3X_FIELD,
    DEPRECATED_IN_3X_INPUT,
)
from ..core.enums import LanguageCodeEnum
from ..core.mutations import BaseMutation, ModelMutation
from ..core.scalars import UUID
from ..core.types.common import CheckoutError
from ..core.utils import from_global_id_or_error
from ..core.validators import (
    validate_one_of_args_is_in_mutation,
    validate_variants_available_in_channel,
)
from ..discount.types import Voucher
from ..giftcard.types import GiftCard
from ..order.types import Order
from ..product.types import ProductVariant
from ..shipping.types import ShippingMethod
from ..utils import get_user_or_app_from_context, resolve_global_ids_to_primary_keys
from ..warehouse.types import Warehouse
from .types import Checkout, CheckoutLine

ERROR_DOES_NOT_SHIP = "This checkout doesn't need shipping"


if TYPE_CHECKING:
    from ...account.models import Address
    from ...checkout.fetch import CheckoutInfo


def clean_delivery_method(
    checkout_info: "CheckoutInfo",
    lines: Iterable[CheckoutLineInfo],
    method: Optional[
        Union[
            shipping_interface.ShippingMethodData,
            warehouse_models.Warehouse,
        ]
    ],
) -> bool:
    """Check if current shipping method is valid."""

    if not method:
        # no shipping method was provided, it is valid
        return True

    if not is_shipping_required(lines):
        raise ValidationError(
            ERROR_DOES_NOT_SHIP, code=CheckoutErrorCode.SHIPPING_NOT_REQUIRED.value
        )

    if not checkout_info.shipping_address and isinstance(
        method, shipping_interface.ShippingMethodData
    ):
        raise ValidationError(
            "Cannot choose a shipping method for a checkout without the "
            "shipping address.",
            code=CheckoutErrorCode.SHIPPING_ADDRESS_NOT_SET.value,
        )

    valid_methods = checkout_info.valid_delivery_methods
    return method in valid_methods


def update_checkout_shipping_method_if_invalid(
    checkout_info: "CheckoutInfo", lines: Iterable[CheckoutLineInfo]
):
    quantity = calculate_checkout_quantity(lines)

    # remove shipping method when empty checkout
    if quantity == 0 or not is_shipping_required(lines):
        clear_delivery_method(checkout_info)

    is_valid = clean_delivery_method(
        checkout_info=checkout_info,
        lines=lines,
        method=checkout_info.delivery_method_info.delivery_method,
    )

    if not is_valid:
        clear_delivery_method(checkout_info)


def check_lines_quantity(
    variants,
    quantities,
    country,
    channel_slug,
    global_quantity_limit,
    allow_zero_quantity=False,
    existing_lines=None,
    replace=False,
    check_reservations=False,
):
    """Clean quantities and check if stock is sufficient for each checkout line.

    By default, zero quantity is not allowed,
    but if this validation is used for updating existing checkout lines,
    allow_zero_quantities can be set to True
    and checkout lines with this quantity can be later removed.
    """

    for quantity in quantities:
        if not allow_zero_quantity and quantity <= 0:
            raise ValidationError(
                {
                    "quantity": ValidationError(
                        "The quantity should be higher than zero.",
                        code=CheckoutErrorCode.ZERO_QUANTITY,
                    )
                }
            )

        elif allow_zero_quantity and quantity < 0:
            raise ValidationError(
                {
                    "quantity": ValidationError(
                        "The quantity should be higher or equal zero.",
                        code=CheckoutErrorCode.ZERO_QUANTITY,
                    )
                }
            )
    try:
        check_stock_and_preorder_quantity_bulk(
            variants,
            country,
            quantities,
            channel_slug,
            global_quantity_limit,
            existing_lines=existing_lines,
            replace=replace,
            check_reservations=check_reservations,
        )
    except InsufficientStock as e:
        errors = [
            ValidationError(
                f"Could not add items {item.variant}. "
                f"Only {max(item.available_quantity, 0)} remaining in stock.",
                code=e.code,
            )
            for item in e.items
        ]
        raise ValidationError({"quantity": errors})


def validate_variants_available_for_purchase(variants_id: set, channel_id: int):
    today = datetime.date.today()
    is_available_for_purchase = Q(
        available_for_purchase__lte=today,
        product__variants__id__in=variants_id,
        channel_id=channel_id,
    )
    available_variants = ProductChannelListing.objects.filter(
        is_available_for_purchase
    ).values_list("product__variants__id", flat=True)
    not_available_variants = variants_id.difference(set(available_variants))
    if not_available_variants:
        variant_ids = [
            graphene.Node.to_global_id("ProductVariant", pk)
            for pk in not_available_variants
        ]
        error_code = CheckoutErrorCode.PRODUCT_UNAVAILABLE_FOR_PURCHASE.value
        raise ValidationError(
            {
                "lines": ValidationError(
                    "Cannot add lines for unavailable for purchase variants.",
                    code=error_code,
                    params={"variants": variant_ids},
                )
            }
        )


def validate_variants_are_published(variants_id: set, channel_id: int):
    published_variants = product_models.ProductChannelListing.objects.filter(
        channel_id=channel_id, product__variants__id__in=variants_id, is_published=True
    ).values_list("product__variants__id", flat=True)
    not_published_variants = variants_id.difference(set(published_variants))
    if not_published_variants:
        variant_ids = [
            graphene.Node.to_global_id("ProductVariant", pk)
            for pk in not_published_variants
        ]
        error_code = CheckoutErrorCode.PRODUCT_NOT_PUBLISHED.value
        raise ValidationError(
            {
                "lines": ValidationError(
                    "Cannot add lines for unpublished variants.",
                    code=error_code,
                    params={"variants": variant_ids},
                )
            }
        )


def get_checkout_by_token(token: uuid.UUID, prefetch_lookups: Iterable[str] = []):
    try:
        checkout = models.Checkout.objects.prefetch_related(*prefetch_lookups).get(
            token=token
        )
    except ObjectDoesNotExist:
        raise ValidationError(
            {
                "token": ValidationError(
                    f"Couldn't resolve to a node: {token}.",
                    code=CheckoutErrorCode.NOT_FOUND.value,
                )
            }
        )
    return checkout


def group_quantity_by_variants(lines: List[Dict[str, Any]]) -> List[int]:
    variant_quantity_map: Dict[str, int] = defaultdict(int)

    for quantity, variant_id in (line.values() for line in lines):
        variant_quantity_map[variant_id] += quantity

    return list(variant_quantity_map.values())


<<<<<<< HEAD
def invalidate_checkout_prices(checkout: models.Checkout, *, save: bool) -> List[str]:
    """Mark checkout as ready for prices recalculation."""
    checkout.price_expiration = timezone.now()
    updated_fields = ["price_expiration"]
    if save:
        checkout.save(update_fields=updated_fields)
    return updated_fields
=======
def validate_checkout_email(checkout: models.Checkout):
    if not checkout.email:
        raise ValidationError(
            "Checkout email must be set.",
            code=CheckoutErrorCode.EMAIL_NOT_SET.value,
        )
>>>>>>> 39a4c12d


class CheckoutLineInput(graphene.InputObjectType):
    quantity = graphene.Int(required=True, description="The number of items purchased.")
    variant_id = graphene.ID(required=True, description="ID of the product variant.")


class CheckoutCreateInput(graphene.InputObjectType):
    channel = graphene.String(
        description="Slug of a channel in which to create a checkout."
    )
    lines = graphene.List(
        CheckoutLineInput,
        description=(
            "A list of checkout lines, each containing information about "
            "an item in the checkout."
        ),
        required=True,
    )
    email = graphene.String(description="The customer's email address.")
    shipping_address = AddressInput(
        description=(
            "The mailing address to where the checkout will be shipped. "
            "Note: the address will be ignored if the checkout "
            "doesn't contain shippable items."
        )
    )
    billing_address = AddressInput(description="Billing address of the customer.")
    language_code = graphene.Argument(
        LanguageCodeEnum, required=False, description="Checkout language code."
    )


class CheckoutCreate(ModelMutation, I18nMixin):
    created = graphene.Field(
        graphene.Boolean,
        description=(
            "Whether the checkout was created or the current active one was returned. "
            "Refer to checkoutLinesAdd and checkoutLinesUpdate to merge a cart "
            "with an active checkout."
        ),
        deprecation_reason=f"{DEPRECATED_IN_3X_FIELD} Always returns `True`.",
    )

    class Arguments:
        input = CheckoutCreateInput(
            required=True, description="Fields required to create checkout."
        )

    class Meta:
        description = "Create a new checkout."
        model = models.Checkout
        return_field_name = "checkout"
        error_type_class = CheckoutError
        error_type_field = "checkout_errors"

    @classmethod
    def clean_checkout_lines(
        cls, info, lines, country, channel
    ) -> Tuple[List[product_models.ProductVariant], List[int]]:
        variant_ids = [line["variant_id"] for line in lines]
        variants = cls.get_nodes_or_error(
            variant_ids,
            "variant_id",
            ProductVariant,
            qs=product_models.ProductVariant.objects.prefetch_related(
                "product__product_type"
            ),
        )

        quantities = group_quantity_by_variants(lines)

        variant_db_ids = {variant.id for variant in variants}
        validate_variants_available_for_purchase(variant_db_ids, channel.id)
        validate_variants_available_in_channel(
            variant_db_ids, channel.id, CheckoutErrorCode.UNAVAILABLE_VARIANT_IN_CHANNEL
        )
        validate_variants_are_published(variant_db_ids, channel.id)
        check_lines_quantity(
            variants,
            quantities,
            country,
            channel.slug,
            info.context.site.settings.limit_quantity_per_checkout,
            check_reservations=is_reservation_enabled(info.context.site.settings),
        )
        return variants, quantities

    @classmethod
    def retrieve_shipping_address(cls, user, data: dict) -> Optional["Address"]:
        if data.get("shipping_address") is not None:
            return cls.validate_address(
                data["shipping_address"], address_type=AddressType.SHIPPING
            )
        if user.is_authenticated:
            return user.default_shipping_address
        return None

    @classmethod
    def retrieve_billing_address(cls, user, data: dict) -> Optional["Address"]:
        if data.get("billing_address") is not None:
            return cls.validate_address(
                data["billing_address"], address_type=AddressType.BILLING
            )
        if user.is_authenticated:
            return user.default_billing_address
        return None

    @classmethod
    def clean_input(cls, info, instance: models.Checkout, data, input_cls=None):
        user = info.context.user
        channel = data.pop("channel")
        cleaned_input = super().clean_input(info, instance, data)

        cleaned_input["channel"] = channel
        cleaned_input["currency"] = channel.currency_code

        shipping_address = cls.retrieve_shipping_address(user, data)
        billing_address = cls.retrieve_billing_address(user, data)

        if shipping_address:
            country = shipping_address.country.code
        else:
            country = channel.default_country

        # Resolve and process the lines, retrieving the variants and quantities
        lines = data.pop("lines", None)
        if lines:
            (
                cleaned_input["variants"],
                cleaned_input["quantities"],
            ) = cls.clean_checkout_lines(
                info,
                lines,
                country,
                cleaned_input["channel"],
            )

        # Use authenticated user's email as default email
        if user.is_authenticated:
            email = data.pop("email", None)
            cleaned_input["email"] = email or user.email

        language_code = data.get("language_code", settings.LANGUAGE_CODE)
        cleaned_input["language_code"] = language_code

        cleaned_input["shipping_address"] = shipping_address
        cleaned_input["billing_address"] = billing_address
        cleaned_input["country"] = country
        return cleaned_input

    @classmethod
    @traced_atomic_transaction()
    def save(cls, info, instance: models.Checkout, cleaned_input):
        # Create the checkout object
        instance.save()

        # Set checkout country
        country = cleaned_input["country"]
        instance.set_country(country)
        # Create checkout lines
        channel = cleaned_input["channel"]
        variants = cleaned_input.get("variants")
        quantities = cleaned_input.get("quantities")
        if variants and quantities:
            add_variants_to_checkout(
                instance,
                variants,
                quantities,
                channel.slug,
                info.context.site.settings.limit_quantity_per_checkout,
                reservation_length=get_reservation_length(info.context),
            )

        # Save addresses
        shipping_address = cleaned_input.get("shipping_address")
        if shipping_address and instance.is_shipping_required():
            shipping_address.save()
            instance.shipping_address = shipping_address.get_copy()

        billing_address = cleaned_input.get("billing_address")
        if billing_address:
            billing_address.save()
            instance.billing_address = billing_address.get_copy()

        instance.save()

    @classmethod
    def get_instance(cls, info, **data):
        instance = super().get_instance(info, **data)
        user = info.context.user
        if user.is_authenticated:
            instance.user = user
        return instance

    @classmethod
    def perform_mutation(cls, _root, info, **data):
        channel_input = data.get("input", {}).get("channel")
        channel = clean_channel(channel_input, error_class=CheckoutErrorCode)
        if channel:
            data["input"]["channel"] = channel
        response = super().perform_mutation(_root, info, **data)
        info.context.plugins.checkout_created(response.checkout)
        response.created = True
        return response


class CheckoutLinesAdd(BaseMutation):
    checkout = graphene.Field(Checkout, description="An updated checkout.")

    class Arguments:
        checkout_id = graphene.ID(
            description=(
                f"The ID of the checkout. {DEPRECATED_IN_3X_INPUT} Use token instead."
            ),
            required=False,
        )
        token = UUID(description="Checkout token.", required=False)
        lines = graphene.List(
            CheckoutLineInput,
            required=True,
            description=(
                "A list of checkout lines, each containing information about "
                "an item in the checkout."
            ),
        )

    class Meta:
        description = (
            "Adds a checkout line to the existing checkout."
            "If line was already in checkout, its quantity will be increased."
        )
        error_type_class = CheckoutError
        error_type_field = "checkout_errors"

    @classmethod
    def validate_checkout_lines(
        cls,
        info,
        variants,
        quantities,
        country,
        channel_slug,
        lines=None,
    ):
        check_lines_quantity(
            variants,
            quantities,
            country,
            channel_slug,
            info.context.site.settings.limit_quantity_per_checkout,
            existing_lines=lines,
            check_reservations=is_reservation_enabled(info.context.site.settings),
        )

    @classmethod
    def clean_input(
        cls,
        info,
        checkout,
        variants,
        quantities,
        checkout_info,
        lines,
        manager,
        discounts,
        replace,
    ):
        channel_slug = checkout_info.channel.slug

        cls.validate_checkout_lines(
            info,
            variants,
            quantities,
            checkout.get_country(),
            channel_slug,
            lines=lines,
        )

        variants_ids_to_validate = {
            variant.id
            for variant, quantity in zip(variants, quantities)
            if quantity != 0
        }

        # validate variant only when line quantity is bigger than 0
        if variants_ids_to_validate:
            validate_variants_available_for_purchase(
                variants_ids_to_validate, checkout.channel_id
            )
            validate_variants_available_in_channel(
                variants_ids_to_validate,
                checkout.channel_id,
                CheckoutErrorCode.UNAVAILABLE_VARIANT_IN_CHANNEL,
            )
            validate_variants_are_published(
                variants_ids_to_validate, checkout.channel_id
            )

        if variants and quantities:
            checkout = add_variants_to_checkout(
                checkout,
                variants,
                quantities,
                channel_slug,
                replace=replace,
                replace_reservations=True,
                reservation_length=get_reservation_length(info.context),
            )

        lines = fetch_checkout_lines(checkout)
        populate_checkout_info_shippings(checkout_info, lines, discounts, manager)
        checkout_info.valid_pick_up_points = (
            get_valid_collection_points_for_checkout_info(
                checkout_info.shipping_address, lines, checkout_info
            )
        )
        return lines

    @classmethod
    def perform_mutation(
        cls, _root, info, lines, checkout_id=None, token=None, replace=False
    ):
        # DEPRECATED
        validate_one_of_args_is_in_mutation(
            CheckoutErrorCode, "checkout_id", checkout_id, "token", token
        )

        if token:
            checkout = get_checkout_by_token(token)
        # DEPRECATED
        else:
            checkout = cls.get_node_or_error(
                info, checkout_id or token, only_type=Checkout, field="checkout_id"
            )

        discounts = info.context.discounts
        manager = info.context.plugins

        variant_ids = [line.get("variant_id") for line in lines]
        variants = cls.get_nodes_or_error(variant_ids, "variant_id", ProductVariant)
        input_quantities = group_quantity_by_variants(lines)

        lines = fetch_checkout_lines(checkout)
        checkout_info = fetch_checkout_info(
            checkout,
            lines,
            discounts,
            manager,
            fetch_delivery_methods=False,
        )
        lines = cls.clean_input(
            info,
            checkout,
            variants,
            input_quantities,
            checkout_info,
            lines,
            manager,
            discounts,
            replace,
        )

        update_checkout_shipping_method_if_invalid(checkout_info, lines)
        taxes_included = info.context.site.settings.include_taxes_in_prices
        recalculate_checkout_discount(
            manager,
            checkout_info,
            lines,
            info.context.discounts,
            taxes_included,
        )
        invalidate_checkout_prices(checkout, save=True)
        manager.checkout_updated(checkout)

        return CheckoutLinesAdd(checkout=checkout)


class CheckoutLinesUpdate(CheckoutLinesAdd):
    checkout = graphene.Field(Checkout, description="An updated checkout.")

    class Meta:
        description = "Updates checkout line in the existing checkout."
        error_type_class = CheckoutError
        error_type_field = "checkout_errors"

    @classmethod
    def validate_checkout_lines(
        cls,
        info,
        variants,
        quantities,
        country,
        channel_slug,
        lines=None,
    ):
        check_lines_quantity(
            variants,
            quantities,
            country,
            channel_slug,
            info.context.site.settings.limit_quantity_per_checkout,
            allow_zero_quantity=True,
            existing_lines=lines,
            replace=True,
            check_reservations=is_reservation_enabled(info.context.site.settings),
        )

    @classmethod
    def perform_mutation(cls, root, info, lines, checkout_id=None, token=None):
        return super().perform_mutation(
            root, info, lines, checkout_id, token, replace=True
        )


class CheckoutLinesDelete(BaseMutation):
    checkout = graphene.Field(Checkout, description="An updated checkout.")

    class Arguments:
        token = UUID(description="Checkout token.", required=True)
        lines_ids = graphene.List(
            graphene.ID,
            required=True,
            description="A list of checkout lines.",
        )

    class Meta:
        description = "Deletes checkout lines."
        error_type_class = CheckoutError

    @classmethod
    def validate_lines(cls, checkout, lines_to_delete):
        lines = checkout.lines.all()
        all_lines_ids = [str(line.id) for line in lines]
        invalid_line_ids = list()
        for line_to_delete in lines_to_delete:
            if line_to_delete not in all_lines_ids:
                line_to_delete = graphene.Node.to_global_id(
                    "CheckoutLine", line_to_delete
                )
                invalid_line_ids.append(line_to_delete)

        if invalid_line_ids:
            raise ValidationError(
                {
                    "line_id": ValidationError(
                        "Provided line_ids aren't part of checkout.",
                        params={"lines": invalid_line_ids},
                    )
                }
            )

    @classmethod
    def perform_mutation(cls, _root, info, lines_ids, token=None):
        checkout = get_checkout_by_token(token)

        _, lines_to_delete = resolve_global_ids_to_primary_keys(
            lines_ids, graphene_type="CheckoutLine", raise_error=True
        )
        cls.validate_lines(checkout, lines_to_delete)
        checkout.lines.filter(id__in=lines_to_delete).delete()

        lines = fetch_checkout_lines(checkout)

        manager = info.context.plugins
        checkout_info = fetch_checkout_info(
            checkout, lines, info.context.discounts, manager
        )
        update_checkout_shipping_method_if_invalid(checkout_info, lines)
        taxes_included = info.context.site.settings.include_taxes_in_prices
        recalculate_checkout_discount(
            manager, checkout_info, lines, info.context.discounts, taxes_included
        )
        manager.checkout_updated(checkout)
        return CheckoutLinesDelete(checkout=checkout)


class CheckoutLineDelete(BaseMutation):
    checkout = graphene.Field(Checkout, description="An updated checkout.")

    class Arguments:
        checkout_id = graphene.ID(
            description=(
                f"The ID of the checkout. {DEPRECATED_IN_3X_INPUT} Use token instead."
            ),
            required=False,
        )
        token = UUID(description="Checkout token.", required=False)
        line_id = graphene.ID(description="ID of the checkout line to delete.")

    class Meta:
        description = "Deletes a CheckoutLine."
        error_type_class = CheckoutError
        error_type_field = "checkout_errors"

    @classmethod
    def perform_mutation(cls, _root, info, line_id, checkout_id=None, token=None):
        # DEPRECATED
        validate_one_of_args_is_in_mutation(
            CheckoutErrorCode, "checkout_id", checkout_id, "token", token
        )

        if token:
            checkout = get_checkout_by_token(token)
        # DEPRECATED
        else:
            checkout = cls.get_node_or_error(
                info, checkout_id or token, only_type=Checkout, field="checkout_id"
            )

        line = cls.get_node_or_error(
            info, line_id, only_type=CheckoutLine, field="line_id"
        )

        if line and line in checkout.lines.all():
            line.delete()

        manager = info.context.plugins
        lines = fetch_checkout_lines(checkout)
        checkout_info = fetch_checkout_info(
            checkout, lines, info.context.discounts, manager
        )
        update_checkout_shipping_method_if_invalid(checkout_info, lines)

        taxes_included = info.context.site.settings.include_taxes_in_prices
        recalculate_checkout_discount(
            manager,
            checkout_info,
            lines,
            info.context.discounts,
            taxes_included,
        )
        invalidate_checkout_prices(checkout, save=True)
        manager.checkout_updated(checkout)

        return CheckoutLineDelete(checkout=checkout)


class CheckoutCustomerAttach(BaseMutation):
    checkout = graphene.Field(Checkout, description="An updated checkout.")

    class Arguments:
        checkout_id = graphene.ID(
            required=False,
            description=(
                f"The ID of the checkout. {DEPRECATED_IN_3X_INPUT} Use token instead."
            ),
        )
        customer_id = graphene.ID(
            required=False,
            description=(
                "ID of customer to attach to checkout. Can be used to attach customer "
                "to checkout by staff or app. Requires IMPERSONATE_USER permission."
            ),
        )
        token = UUID(description="Checkout token.", required=False)

    class Meta:
        description = "Sets the customer as the owner of the checkout."
        error_type_class = CheckoutError
        error_type_field = "checkout_errors"

    @classmethod
    def check_permissions(cls, context):
        return context.user.is_authenticated or context.app

    @classmethod
    def perform_mutation(
        cls, _root, info, checkout_id=None, token=None, customer_id=None
    ):
        # DEPRECATED
        validate_one_of_args_is_in_mutation(
            CheckoutErrorCode, "checkout_id", checkout_id, "token", token
        )

        if token:
            checkout = get_checkout_by_token(token)
        # DEPRECATED
        else:
            checkout = cls.get_node_or_error(
                info, checkout_id or token, only_type=Checkout, field="checkout_id"
            )

        # Raise error when trying to attach a user to a checkout
        # that is already owned by another user.
        if checkout.user_id:
            raise PermissionDenied()

        if customer_id:
            requestor = get_user_or_app_from_context(info.context)
            if not requestor.has_perm(AccountPermissions.IMPERSONATE_USER):
                raise PermissionDenied()
            customer = cls.get_node_or_error(info, customer_id, only_type="User")
        else:
            customer = info.context.user

        checkout.user = customer
        checkout.email = customer.email
        checkout.save(update_fields=["email", "user", "last_change"])

        info.context.plugins.checkout_updated(checkout)
        return CheckoutCustomerAttach(checkout=checkout)


class CheckoutCustomerDetach(BaseMutation):
    checkout = graphene.Field(Checkout, description="An updated checkout.")

    class Arguments:
        checkout_id = graphene.ID(
            description=(
                f"The ID of the checkout. {DEPRECATED_IN_3X_INPUT} Use token instead."
            ),
            required=False,
        )
        token = UUID(description="Checkout token.", required=False)

    class Meta:
        description = "Removes the user assigned as the owner of the checkout."
        error_type_class = CheckoutError
        error_type_field = "checkout_errors"

    @classmethod
    def check_permissions(cls, context):
        return context.user.is_authenticated or context.app

    @classmethod
    def perform_mutation(cls, _root, info, checkout_id=None, token=None):
        # DEPRECATED
        validate_one_of_args_is_in_mutation(
            CheckoutErrorCode, "checkout_id", checkout_id, "token", token
        )

        if token:
            checkout = get_checkout_by_token(token)
        # DEPRECATED
        else:
            checkout = cls.get_node_or_error(
                info, checkout_id or token, only_type=Checkout, field="checkout_id"
            )

        requestor = get_user_or_app_from_context(info.context)
        if not requestor.has_perm(AccountPermissions.IMPERSONATE_USER):
            # Raise error if the current user doesn't own the checkout of the given ID.
            if checkout.user and checkout.user != info.context.user:
                raise PermissionDenied()

        checkout.user = None
        checkout.save(update_fields=["user", "last_change"])

        info.context.plugins.checkout_updated(checkout)
        return CheckoutCustomerDetach(checkout=checkout)


class CheckoutShippingAddressUpdate(BaseMutation, I18nMixin):
    checkout = graphene.Field(Checkout, description="An updated checkout.")

    class Arguments:
        checkout_id = graphene.ID(
            required=False,
            description=(
                f"The ID of the checkout. {DEPRECATED_IN_3X_INPUT} Use token instead."
            ),
        )
        token = UUID(description="Checkout token.", required=False)
        shipping_address = AddressInput(
            required=True,
            description="The mailing address to where the checkout will be shipped.",
        )

    class Meta:
        description = "Update shipping address in the existing checkout."
        error_type_class = CheckoutError
        error_type_field = "checkout_errors"

    @classmethod
    def process_checkout_lines(
        cls,
        info,
        lines: Iterable["CheckoutLineInfo"],
        country: str,
        channel_slug: str,
    ) -> None:
        variant_ids = [line_info.variant.id for line_info in lines]
        variants = list(
            product_models.ProductVariant.objects.filter(
                id__in=variant_ids
            ).prefetch_related("product__product_type")
        )  # FIXME: is this prefetch needed?
        quantities = [line_info.line.quantity for line_info in lines]
        check_lines_quantity(
            variants,
            quantities,
            country,
            channel_slug,
            info.context.site.settings.limit_quantity_per_checkout,
            # Set replace=True to avoid existing_lines and quantities from
            # being counted twice by the check_stock_quantity_bulk
            replace=True,
            existing_lines=lines,
            check_reservations=is_reservation_enabled(info.context.site.settings),
        )

    @classmethod
    def perform_mutation(
        cls, _root, info, shipping_address, checkout_id=None, token=None
    ):
        # DEPRECATED
        validate_one_of_args_is_in_mutation(
            CheckoutErrorCode, "checkout_id", checkout_id, "token", token
        )

        if token:
            checkout = get_checkout_by_token(
                token, prefetch_lookups=["lines__variant__product__product_type"]
            )
        # DEPRECATED
        if checkout_id:
            pk = cls.get_global_id_or_error(
                checkout_id, only_type=Checkout, field="checkout_id"
            )
            try:
                checkout = models.Checkout.objects.prefetch_related(
                    "lines__variant__product__product_type"
                ).get(pk=pk)
            except ObjectDoesNotExist:
                raise ValidationError(
                    {
                        "checkout_id": ValidationError(
                            f"Couldn't resolve to a node: {checkout_id}",
                            code=CheckoutErrorCode.NOT_FOUND,
                        )
                    }
                )

        lines = fetch_checkout_lines(checkout)
        if not is_shipping_required(lines):
            raise ValidationError(
                {
                    "shipping_address": ValidationError(
                        ERROR_DOES_NOT_SHIP,
                        code=CheckoutErrorCode.SHIPPING_NOT_REQUIRED,
                    )
                }
            )

        shipping_address = cls.validate_address(
            shipping_address,
            address_type=AddressType.SHIPPING,
            instance=checkout.shipping_address,
            info=info,
        )

        discounts = info.context.discounts
        manager = info.context.plugins
        checkout_info = fetch_checkout_info(checkout, lines, discounts, manager)

        country = shipping_address.country.code
        checkout.set_country(country, commit=True)

        # Resolve and process the lines, validating variants quantities
        if lines:
            cls.process_checkout_lines(info, lines, country, checkout_info.channel.slug)

        update_checkout_shipping_method_if_invalid(checkout_info, lines)

        with traced_atomic_transaction():
            shipping_address.save()
            shipping_address_updated_fields = change_shipping_address_in_checkout(
                checkout_info, shipping_address, lines, discounts, manager
            )
        taxes_included = info.context.site.settings.include_taxes_in_prices
        recalculate_checkout_discount(
            manager, checkout_info, lines, discounts, taxes_included
        )
        invalidate_prices_updated_fields = invalidate_checkout_prices(
            checkout, save=False
        )
        checkout.save(
            update_fields=shipping_address_updated_fields
            + invalidate_prices_updated_fields
        )

        manager.checkout_updated(checkout)

        return CheckoutShippingAddressUpdate(checkout=checkout)


class CheckoutBillingAddressUpdate(CheckoutShippingAddressUpdate):
    checkout = graphene.Field(Checkout, description="An updated checkout.")

    class Arguments:
        checkout_id = graphene.ID(
            required=False,
            description=(
                f"The ID of the checkout. {DEPRECATED_IN_3X_INPUT} "
                "Use token instead."
            ),
        )
        token = UUID(description="Checkout token.", required=False)
        billing_address = AddressInput(
            required=True, description="The billing address of the checkout."
        )

    class Meta:
        description = "Update billing address in the existing checkout."
        error_type_class = CheckoutError
        error_type_field = "checkout_errors"

    @classmethod
    def perform_mutation(
        cls, _root, info, billing_address, checkout_id=None, token=None
    ):
        # DEPRECATED
        validate_one_of_args_is_in_mutation(
            CheckoutErrorCode, "checkout_id", checkout_id, "token", token
        )

        if token:
            checkout = get_checkout_by_token(token)
        # DEPRECATED
        else:
            checkout = cls.get_node_or_error(
                info, checkout_id or token, only_type=Checkout, field="checkout_id"
            )

        billing_address = cls.validate_address(
            billing_address,
            address_type=AddressType.BILLING,
            instance=checkout.billing_address,
            info=info,
        )
        with traced_atomic_transaction():
            billing_address.save()
            change_address_updated_fields = change_billing_address_in_checkout(
                checkout, billing_address
            )
            invalidate_prices_updated_fields = invalidate_checkout_prices(
                checkout, save=False
            )
            checkout.save(
                update_fields=change_address_updated_fields
                + invalidate_prices_updated_fields
            )

            info.context.plugins.checkout_updated(checkout)

        return CheckoutBillingAddressUpdate(checkout=checkout)


class CheckoutLanguageCodeUpdate(BaseMutation):
    checkout = graphene.Field(Checkout, description="An updated checkout.")

    class Arguments:
        checkout_id = graphene.ID(
            required=False,
            description=(
                f"The ID of the checkout. {DEPRECATED_IN_3X_INPUT} Use token instead."
            ),
        )
        token = UUID(description="Checkout token.", required=False)
        language_code = graphene.Argument(
            LanguageCodeEnum, required=True, description="New language code."
        )

    class Meta:
        description = "Update language code in the existing checkout."
        error_type_class = CheckoutError
        error_type_field = "checkout_errors"

    @classmethod
    def perform_mutation(cls, _root, info, language_code, checkout_id=None, token=None):
        # DEPRECATED
        validate_one_of_args_is_in_mutation(
            CheckoutErrorCode, "checkout_id", checkout_id, "token", token
        )

        if token:
            checkout = get_checkout_by_token(token)
        # DEPRECATED
        else:
            checkout = cls.get_node_or_error(
                info, checkout_id or token, only_type=Checkout, field="checkout_id"
            )

        checkout.language_code = language_code
        checkout.save(update_fields=["language_code", "last_change"])
        info.context.plugins.checkout_updated(checkout)
        return CheckoutLanguageCodeUpdate(checkout=checkout)


class CheckoutEmailUpdate(BaseMutation):
    checkout = graphene.Field(Checkout, description="An updated checkout.")

    class Arguments:
        checkout_id = graphene.ID(
            description=(
                f"The ID of the checkout. {DEPRECATED_IN_3X_INPUT} Use token instead."
            ),
            required=False,
        )
        token = UUID(description="Checkout token.", required=False)
        email = graphene.String(required=True, description="email.")

    class Meta:
        description = "Updates email address in the existing checkout object."
        error_type_class = CheckoutError
        error_type_field = "checkout_errors"

    @staticmethod
    def clean_email(email):
        if not email:
            raise ValidationError(
                {
                    "email": ValidationError(
                        "This field cannot be blank.",
                        code=CheckoutErrorCode.REQUIRED.value,
                    )
                }
            )

    @classmethod
    def perform_mutation(cls, _root, info, email, checkout_id=None, token=None):
        # DEPRECATED
        validate_one_of_args_is_in_mutation(
            CheckoutErrorCode, "checkout_id", checkout_id, "token", token
        )

        cls.clean_email(email)

        if token:
            checkout = get_checkout_by_token(token)
        # DEPRECATED
        else:
            checkout = cls.get_node_or_error(
                info, checkout_id or token, only_type=Checkout, field="checkout_id"
            )

        checkout.email = email
        cls.clean_instance(info, checkout)
        checkout.save(update_fields=["email", "last_change"])
        info.context.plugins.checkout_updated(checkout)
        return CheckoutEmailUpdate(checkout=checkout)


class CheckoutShippingMethodUpdate(BaseMutation):
    checkout = graphene.Field(Checkout, description="An updated checkout.")

    class Arguments:
        checkout_id = graphene.ID(
            description=(
                f"The ID of the checkout. {DEPRECATED_IN_3X_INPUT} Use token instead."
            ),
            required=False,
        )
        token = UUID(description="Checkout token.", required=False)
        shipping_method_id = graphene.ID(required=True, description="Shipping method.")

    class Meta:
        description = "Updates the shipping method of the checkout."
        error_type_class = CheckoutError
        error_type_field = "checkout_errors"

    @staticmethod
    def _resolve_delivery_method_type(id_) -> Optional[str]:
        if id_ is None:
            return None

        possible_types = ("ShippingMethod", "app")
        type_, id_ = from_global_id_or_error(id_)
        str_type = str(type_)

        if str_type not in possible_types:
            raise ValidationError(
                {
                    "shipping_method_id": ValidationError(
                        "ID does not belong to known shipping methods",
                        code=CheckoutErrorCode.INVALID.value,
                    )
                }
            )

        return str_type

    @classmethod
    def perform_mutation(
        cls, _root, info, shipping_method_id, checkout_id=None, token=None
    ):
        # DEPRECATED
        validate_one_of_args_is_in_mutation(
            CheckoutErrorCode, "checkout_id", checkout_id, "token", token
        )

        if token:
            checkout = get_checkout_by_token(token)
        # DEPRECATED
        else:
            checkout = cls.get_node_or_error(
                info, checkout_id or token, only_type=Checkout, field="checkout_id"
            )

        manager = info.context.plugins
        lines = fetch_checkout_lines(checkout)
        checkout_info = fetch_checkout_info(
            checkout, lines, info.context.discounts, manager
        )
        if not is_shipping_required(lines):
            raise ValidationError(
                {
                    "shipping_method": ValidationError(
                        ERROR_DOES_NOT_SHIP,
                        code=CheckoutErrorCode.SHIPPING_NOT_REQUIRED.value,
                    )
                }
            )

        type_name = cls._resolve_delivery_method_type(shipping_method_id)

        if type_name == "ShippingMethod":
            return cls.perform_on_shipping_method(
                info, shipping_method_id, checkout_info, lines, checkout, manager
            )
        return cls.perform_on_external_shipping_method(
            info, shipping_method_id, checkout_info, lines, checkout, manager
        )

    @staticmethod
    def _check_delivery_method(
        checkout_info,
        lines,
        *,
        delivery_method: Optional[shipping_interface.ShippingMethodData],
    ) -> None:
        delivery_method_is_valid = clean_delivery_method(
            checkout_info=checkout_info,
            lines=lines,
            method=delivery_method,
        )
        if not delivery_method_is_valid or not delivery_method:
            raise ValidationError(
                {
                    "shipping_method": ValidationError(
                        "This shipping method is not applicable.",
                        code=CheckoutErrorCode.SHIPPING_METHOD_NOT_APPLICABLE.value,
                    )
                }
            )

    @classmethod
    def perform_on_shipping_method(
        cls, info, shipping_method_id, checkout_info, lines, checkout, manager
    ):
        shipping_method = cls.get_node_or_error(
            info,
            shipping_method_id,
            only_type=ShippingMethod,
            field="shipping_method_id",
            qs=shipping_models.ShippingMethod.objects.prefetch_related(
                "postal_code_rules"
            ),
        )
        delivery_method = convert_to_shipping_method_data(shipping_method)

        cls._check_delivery_method(
            checkout_info, lines, delivery_method=delivery_method
        )

        delete_external_shipping_id(checkout=checkout)
        checkout.shipping_method = shipping_method
        checkout.save(
            update_fields=["private_metadata", "shipping_method", "last_change"]
        )

        taxes_included = info.context.site.settings.include_taxes_in_prices
        recalculate_checkout_discount(
            manager, checkout_info, lines, info.context.discounts, taxes_included
        )
        manager.checkout_updated(checkout)
        return CheckoutShippingMethodUpdate(checkout=checkout)

    @classmethod
    def perform_on_external_shipping_method(
        cls, info, shipping_method_id, checkout_info, lines, checkout, manager
    ):
        delivery_method = manager.get_shipping_method(
            checkout=checkout,
            channel_slug=checkout.channel.slug,
            shipping_method_id=shipping_method_id,
        )

        cls._check_delivery_method(
            checkout_info, lines, delivery_method=delivery_method
        )

        set_external_shipping_id(checkout=checkout, app_shipping_id=delivery_method.id)
        checkout.shipping_method = None
        checkout.save(
            update_fields=["private_metadata", "shipping_method", "last_change"]
        )

        taxes_included = info.context.site.settings.include_taxes_in_prices
        recalculate_checkout_discount(
            manager,
            checkout_info,
            lines,
            info.context.discounts,
            taxes_included,
        )
        manager.checkout_updated(checkout)
        return CheckoutShippingMethodUpdate(checkout=checkout)


class CheckoutDeliveryMethodUpdate(BaseMutation):
    checkout = graphene.Field(Checkout, description="An updated checkout.")

    class Arguments:
        token = UUID(description="Checkout token.", required=False)
        delivery_method_id = graphene.ID(
            description="Delivery Method ID (`Warehouse` ID or `ShippingMethod` ID).",
            required=False,
        )

    class Meta:
        description = (
            f"{ADDED_IN_31} Updates the delivery method "
            "(shipping method or pick up point) of the checkout."
        )
        error_type_class = CheckoutError

    @classmethod
    def perform_on_shipping_method(
        cls, info, shipping_method_id, checkout_info, lines, checkout, manager
    ):
        shipping_method = cls.get_node_or_error(
            info,
            shipping_method_id,
            only_type=ShippingMethod,
            field="delivery_method_id",
            qs=shipping_models.ShippingMethod.objects.prefetch_related(
                "postal_code_rules"
            ),
        )

        delivery_method = convert_to_shipping_method_data(shipping_method)
        cls._check_delivery_method(
            checkout_info, lines, shipping_method=delivery_method, collection_point=None
        )

        cls._update_delivery_method(
            manager,
            checkout,
            shipping_method=shipping_method,
            external_shipping_method=None,
            collection_point=None,
        )
        taxes_included = info.context.site.settings.include_taxes_in_prices
        recalculate_checkout_discount(
            manager, checkout_info, lines, info.context.discounts, taxes_included
        )
        return CheckoutDeliveryMethodUpdate(checkout=checkout)

    @classmethod
    def perform_on_external_shipping_method(
        cls, info, shipping_method_id, checkout_info, lines, checkout, manager
    ):
        delivery_method = manager.get_shipping_method(
            checkout=checkout,
            channel_slug=checkout.channel.slug,
            shipping_method_id=shipping_method_id,
        )

        cls._check_delivery_method(
            checkout_info, lines, shipping_method=delivery_method, collection_point=None
        )

        cls._update_delivery_method(
            manager,
            checkout,
            shipping_method=None,
            external_shipping_method=delivery_method,
            collection_point=None,
        )
        taxes_included = info.context.site.settings.include_taxes_in_prices
        recalculate_checkout_discount(
            manager,
            checkout_info,
            lines,
            info.context.discounts,
            taxes_included,
        )
        return CheckoutDeliveryMethodUpdate(checkout=checkout)

    @classmethod
    def perform_on_collection_point(
        cls, info, collection_point_id, checkout_info, lines, checkout, manager
    ):
        collection_point = cls.get_node_or_error(
            info,
            collection_point_id,
            only_type=Warehouse,
            field="delivery_method_id",
            qs=warehouse_models.Warehouse.objects.select_related("address"),
        )
        cls._check_delivery_method(
            checkout_info,
            lines,
            shipping_method=None,
            collection_point=collection_point,
        )
        cls._update_delivery_method(
            manager,
            checkout,
            shipping_method=None,
            external_shipping_method=None,
            collection_point=collection_point,
        )
        return CheckoutDeliveryMethodUpdate(checkout=checkout)

    @staticmethod
    def _check_delivery_method(
        checkout_info,
        lines,
        *,
        shipping_method: Optional[shipping_interface.ShippingMethodData],
        collection_point: Optional[Warehouse]
    ) -> None:
        delivery_method = shipping_method
        error_msg = "This shipping method is not applicable."

        if collection_point is not None:
            delivery_method = collection_point
            error_msg = "This pick up point is not applicable."

        delivery_method_is_valid = clean_delivery_method(
            checkout_info=checkout_info, lines=lines, method=delivery_method
        )
        if not delivery_method_is_valid:
            raise ValidationError(
                {
                    "delivery_method_id": ValidationError(
                        error_msg,
                        code=CheckoutErrorCode.DELIVERY_METHOD_NOT_APPLICABLE.value,
                    )
                }
            )

    @staticmethod
    def _update_delivery_method(
        manager,
        checkout: Checkout,
        *,
        shipping_method: Optional[ShippingMethod],
        external_shipping_method: Optional[shipping_interface.ShippingMethodData],
        collection_point: Optional[Warehouse]
    ) -> None:
        if external_shipping_method:
            set_external_shipping_id(
                checkout=checkout, app_shipping_id=external_shipping_method.id
            )
        else:
            delete_external_shipping_id(checkout=checkout)
        checkout.shipping_method = shipping_method
        checkout.collection_point = collection_point
        checkout.save(
            update_fields=[
                "private_metadata",
                "shipping_method",
                "collection_point",
                "last_change",
            ]
        )
        manager.checkout_updated(checkout)

    @staticmethod
    def _resolve_delivery_method_type(id_) -> Optional[str]:
        if id_ is None:
            return None

        possible_types = ("Warehouse", "ShippingMethod", "app")
        type_, id_ = from_global_id_or_error(id_)
        str_type = str(type_)

        if str_type not in possible_types:
            raise ValidationError(
                {
                    "delivery_method_id": ValidationError(
                        "ID does not belong to Warehouse or ShippingMethod",
                        code=CheckoutErrorCode.INVALID.value,
                    )
                }
            )

        return str_type

    @classmethod
    def perform_mutation(
        cls,
        _,
        info,
        token,
        delivery_method_id=None,
    ):

        checkout = get_checkout_by_token(token)

        manager = info.context.plugins
        lines = fetch_checkout_lines(checkout)
        checkout_info = fetch_checkout_info(
            checkout, lines, info.context.discounts, manager
        )
        if not is_shipping_required(lines):
            raise ValidationError(
                {
                    "delivery_method": ValidationError(
                        ERROR_DOES_NOT_SHIP,
                        code=CheckoutErrorCode.SHIPPING_NOT_REQUIRED,
                    )
                }
            )
        type_name = cls._resolve_delivery_method_type(delivery_method_id)

        if type_name == "Warehouse":
            return cls.perform_on_collection_point(
                info, delivery_method_id, checkout_info, lines, checkout, manager
            )
        if type_name == "ShippingMethod":
            return cls.perform_on_shipping_method(
                info, delivery_method_id, checkout_info, lines, checkout, manager
            )
        return cls.perform_on_external_shipping_method(
            info, delivery_method_id, checkout_info, lines, checkout, manager
        )


class CheckoutComplete(BaseMutation):
    order = graphene.Field(Order, description="Placed order.")
    confirmation_needed = graphene.Boolean(
        required=True,
        default_value=False,
        description=(
            "Set to true if payment needs to be confirmed"
            " before checkout is complete."
        ),
    )
    confirmation_data = graphene.JSONString(
        required=False,
        description=(
            "Confirmation data used to process additional authorization steps."
        ),
    )

    class Arguments:
        checkout_id = graphene.ID(
            description=(
                f"The ID of the checkout. {DEPRECATED_IN_3X_INPUT} Use token instead."
            ),
            required=False,
        )
        token = UUID(description="Checkout token.", required=False)
        store_source = graphene.Boolean(
            default_value=False,
            description=(
                "Determines whether to store the payment source for future usage. "
                f"{DEPRECATED_IN_3X_INPUT} Use checkoutPaymentCreate for this action."
            ),
        )
        redirect_url = graphene.String(
            required=False,
            description=(
                "URL of a view where users should be redirected to "
                "see the order details. URL in RFC 1808 format."
            ),
        )
        payment_data = graphene.JSONString(
            required=False,
            description=(
                "Client-side generated data required to finalize the payment."
            ),
        )

    class Meta:
        description = (
            "Completes the checkout. As a result a new order is created and "
            "a payment charge is made. This action requires a successful "
            "payment before it can be performed. "
            "In case additional confirmation step as 3D secure is required "
            "confirmationNeeded flag will be set to True and no order created "
            "until payment is confirmed with second call of this mutation."
        )
        error_type_class = CheckoutError
        error_type_field = "checkout_errors"

    @classmethod
    def perform_mutation(
        cls, _root, info, store_source, checkout_id=None, token=None, **data
    ):
        # DEPRECATED
        validate_one_of_args_is_in_mutation(
            CheckoutErrorCode, "checkout_id", checkout_id, "token", token
        )

        tracking_code = analytics.get_client_id(info.context)
        with transaction_with_commit_on_errors():
            try:
                if token:
                    checkout = get_checkout_by_token(token)
                # DEPRECATED
                else:
                    checkout = cls.get_node_or_error(
                        info,
                        checkout_id or token,
                        only_type=Checkout,
                        field="checkout_id",
                    )
            except ValidationError as e:
                # DEPRECATED
                if checkout_id:
                    token = cls.get_global_id_or_error(
                        checkout_id, only_type=Checkout, field="checkout_id"
                    )

                order = order_models.Order.objects.get_by_checkout_token(token)
                if order:
                    if not order.channel.is_active:
                        raise ValidationError(
                            {
                                "channel": ValidationError(
                                    "Cannot complete checkout with inactive channel.",
                                    code=CheckoutErrorCode.CHANNEL_INACTIVE.value,
                                )
                            }
                        )
                    # The order is already created. We return it as a success
                    # checkoutComplete response. Order is anonymized for not logged in
                    # user
                    return CheckoutComplete(
                        order=order, confirmation_needed=False, confirmation_data={}
                    )
                raise e

            validate_checkout_email(checkout)

            manager = info.context.plugins
            lines = fetch_checkout_lines(checkout)
            validate_variants_in_checkout_lines(lines)
            checkout_info = fetch_checkout_info(
                checkout, lines, info.context.discounts, manager
            )

            requestor = get_user_or_app_from_context(info.context)
            if requestor.has_perm(AccountPermissions.IMPERSONATE_USER):
                # Allow impersonating user and process a checkout by using user details
                # assigned to checkout.
                customer = checkout.user or AnonymousUser()
            else:
                customer = info.context.user

            order, action_required, action_data = complete_checkout(
                manager=manager,
                checkout_info=checkout_info,
                lines=lines,
                payment_data=data.get("payment_data", {}),
                store_source=store_source,
                discounts=info.context.discounts,
                user=customer,
                app=info.context.app,
                site_settings=info.context.site.settings,
                tracking_code=tracking_code,
                redirect_url=data.get("redirect_url"),
            )
        # If gateway returns information that additional steps are required we need
        # to inform the frontend and pass all required data
        return CheckoutComplete(
            order=order,
            confirmation_needed=action_required,
            confirmation_data=action_data,
        )


class CheckoutAddPromoCode(BaseMutation):
    checkout = graphene.Field(
        Checkout, description="The checkout with the added gift card or voucher."
    )

    class Arguments:
        checkout_id = graphene.ID(
            description=(
                f"The ID of the checkout. {DEPRECATED_IN_3X_INPUT} Use token instead."
            ),
            required=False,
        )
        token = UUID(description="Checkout token.", required=False)
        promo_code = graphene.String(
            description="Gift card code or voucher code.", required=True
        )

    class Meta:
        description = "Adds a gift card or a voucher to a checkout."
        error_type_class = CheckoutError
        error_type_field = "checkout_errors"

    @classmethod
    def perform_mutation(cls, _root, info, promo_code, checkout_id=None, token=None):
        # DEPRECATED
        validate_one_of_args_is_in_mutation(
            CheckoutErrorCode, "checkout_id", checkout_id, "token", token
        )

        if token:
            checkout = get_checkout_by_token(token)
        # DEPRECATED
        else:
            checkout = cls.get_node_or_error(
                info, checkout_id or token, only_type=Checkout, field="checkout_id"
            )

        validate_checkout_email(checkout)

        manager = info.context.plugins
        discounts = info.context.discounts
        lines = fetch_checkout_lines(checkout)
        checkout_info = fetch_checkout_info(checkout, lines, discounts, manager)
        taxes_included = info.context.site.settings.include_taxes_in_prices

        add_promo_code_to_checkout(
            manager,
            checkout_info,
            lines,
            promo_code,
            taxes_included,
            discounts,
        )

        checkout_info.valid_shipping_methods = (
            get_valid_shipping_method_list_for_checkout_info(
                checkout_info, checkout_info.shipping_address, lines, discounts, manager
            )
        )

        update_checkout_shipping_method_if_invalid(checkout_info, lines)
        manager.checkout_updated(checkout)
        return CheckoutAddPromoCode(checkout=checkout)


class CheckoutRemovePromoCode(BaseMutation):
    checkout = graphene.Field(
        Checkout, description="The checkout with the removed gift card or voucher."
    )

    class Arguments:
        checkout_id = graphene.ID(
            description=(
                f"The ID of the checkout. {DEPRECATED_IN_3X_INPUT} Use token instead."
            ),
            required=False,
        )
        token = UUID(description="Checkout token.", required=False)
        promo_code = graphene.String(
            description="Gift card code or voucher code.", required=False
        )
        promo_code_id = graphene.ID(
            description="Gift card or voucher ID.",
            required=False,
        )

    class Meta:
        description = "Remove a gift card or a voucher from a checkout."
        error_type_class = CheckoutError
        error_type_field = "checkout_errors"

    @classmethod
    def perform_mutation(
        cls,
        _root,
        info,
        checkout_id=None,
        token=None,
        promo_code=None,
        promo_code_id=None,
    ):
        # DEPRECATED
        validate_one_of_args_is_in_mutation(
            CheckoutErrorCode, "checkout_id", checkout_id, "token", token
        )
        validate_one_of_args_is_in_mutation(
            CheckoutErrorCode, "promo_code", promo_code, "promo_code_id", promo_code_id
        )

        object_type, promo_code_pk = cls.clean_promo_code_id(promo_code_id)

        if token:
            checkout = get_checkout_by_token(token)
        # DEPRECATED
        else:
            checkout = cls.get_node_or_error(
                info, checkout_id or token, only_type=Checkout, field="checkout_id"
            )

        manager = info.context.plugins
        checkout_info = fetch_checkout_info(
            checkout, [], info.context.discounts, manager
        )
        if promo_code:
            remove_promo_code_from_checkout(checkout_info, promo_code)
        else:
            cls.remove_promo_code_by_id(info, checkout, object_type, promo_code_pk)

        manager.checkout_updated(checkout)
        return CheckoutRemovePromoCode(checkout=checkout)

    @staticmethod
    def clean_promo_code_id(promo_code_id: Optional[str]):
        if promo_code_id is None:
            return None, None
        try:
            object_type, promo_code_pk = from_global_id_or_error(
                promo_code_id, raise_error=True
            )
        except GraphQLError as e:
            raise ValidationError(
                {
                    "promo_code_id": ValidationError(
                        str(e), code=CheckoutErrorCode.GRAPHQL_ERROR.value
                    )
                }
            )

        if object_type not in (str(Voucher), str(GiftCard)):
            raise ValidationError(
                {
                    "promo_code_id": ValidationError(
                        "Must receive Voucher or GiftCard id.",
                        code=CheckoutErrorCode.NOT_FOUND.value,
                    )
                }
            )

        return object_type, promo_code_pk

    @classmethod
    def remove_promo_code_by_id(
        cls, info, checkout: models.Checkout, object_type: str, promo_code_pk: int
    ):
        if object_type == str(Voucher) and checkout.voucher_code is not None:
            node = cls._get_node_by_pk(info, graphene_type=Voucher, pk=promo_code_pk)
            if node is None:
                raise ValidationError(
                    {
                        "promo_code_id": ValidationError(
                            f"Couldn't resolve to a node: {promo_code_pk}",
                            code=CheckoutErrorCode.NOT_FOUND.value,
                        )
                    }
                )
            if checkout.voucher_code == node.code:
                remove_voucher_from_checkout(checkout)
        else:
            checkout.gift_cards.remove(promo_code_pk)<|MERGE_RESOLUTION|>--- conflicted
+++ resolved
@@ -276,7 +276,6 @@
     return list(variant_quantity_map.values())
 
 
-<<<<<<< HEAD
 def invalidate_checkout_prices(checkout: models.Checkout, *, save: bool) -> List[str]:
     """Mark checkout as ready for prices recalculation."""
     checkout.price_expiration = timezone.now()
@@ -284,14 +283,14 @@
     if save:
         checkout.save(update_fields=updated_fields)
     return updated_fields
-=======
+
+
 def validate_checkout_email(checkout: models.Checkout):
     if not checkout.email:
         raise ValidationError(
             "Checkout email must be set.",
             code=CheckoutErrorCode.EMAIL_NOT_SET.value,
         )
->>>>>>> 39a4c12d
 
 
 class CheckoutLineInput(graphene.InputObjectType):
